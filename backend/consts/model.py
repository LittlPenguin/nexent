--- conflicted
+++ resolved
@@ -26,7 +26,6 @@
         return status
 
 
-<<<<<<< HEAD
 # Request models for user authentication
 STATUS_CODES = {
     "SUCCESS": 200,
@@ -57,43 +56,6 @@
     email: Optional[EmailStr] = None
     password: Optional[str] = Field(None, min_length=6)
     role: Optional[str] = None
-=======
-class TaskStatusEnum(Enum):
-    """Enum class for task status"""
-    WAITING = "waiting"
-    PROCESSING = "processing"
-    FORWARDING = "forwarding"
-    COMPLETED = "completed"
-    FAILED = "failed"
-    UNKNOWN = "unknown"
-
-    @classmethod
-    def get_default(cls) -> str:
-        """Get default value"""
-        return cls.UNKNOWN
-
-    @classmethod
-    def is_valid(cls, status: str) -> bool:
-        """Check if the string is a valid status value"""
-        return status in [member.value for member in cls]
-
-    @classmethod
-    def from_string(cls, status: Optional[str]) -> 'TaskStatusEnum':
-        """Create Enum from string, return default value if invalid"""
-        if not status:
-            return cls.UNKNOWN
-
-        try:
-            return cls(status)  # Find by value
-        except ValueError:
-            return cls.UNKNOWN
-
-    @classmethod
-    def __str__(self) -> str:
-        """String representation of the value"""
-        return self.value
-
->>>>>>> d1738718
 
 # Response models for user management
 class ServiceResponse(BaseModel):
