"use client"

import React, { useState, useEffect } from "react"
import { useRouter } from "next/navigation"
import { theme, Modal, message } from "antd"
import { ExclamationCircleFilled, ExclamationCircleOutlined } from "@ant-design/icons"
import { motion, AnimatePresence } from "framer-motion"
import AppModelConfig from "./modelSetup/config"
import DataConfig from "./knowledgeBaseSetup/KnowledgeBaseManager"
import AgentConfig from "./agentSetup/AgentConfig"
import { configStore } from "@/lib/config"
import { configService } from "@/services/configService"
import modelEngineService, { ConnectionStatus } from "@/services/modelEngineService"
import { useAuth } from "@/hooks/useAuth"
import Layout from "./layout"
import { useTranslation } from 'react-i18next'
import { userConfigService } from "@/services/userConfigService"
import { useKnowledgeBaseContext } from "./knowledgeBaseSetup/knowledgeBase/KnowledgeBaseContext"
import { KnowledgeBase } from "@/types/knowledgeBase"
import { API_ENDPOINTS } from "@/services/api"
import { getAuthHeaders } from '@/lib/auth'
import { useTheme } from 'next-themes';


export default function CreatePage() {
  const [selectedKey, setSelectedKey] = useState("1")
  const router = useRouter()
  const [connectionStatus, setConnectionStatus] = useState<ConnectionStatus>("processing")
  const [isCheckingConnection, setIsCheckingConnection] = useState(false)
  const [lastChecked, setLastChecked] = useState<string | null>(null)
  const [isSavingConfig, setIsSavingConfig] = useState(false)
  const [isFromSecondPage, setIsFromSecondPage] = useState(false)
  const { user, isLoading: userLoading, openLoginModal } = useAuth()
  const { confirm } = Modal
  const { state: { knowledgeBases, selectedIds }, saveUserSelectedKnowledgeBases } = useKnowledgeBaseContext()
  const { t } = useTranslation()
  const [embeddingModalOpen, setEmbeddingModalOpen] = useState(false);
  const [pendingJump, setPendingJump] = useState(false);
  const { token } = theme.useToken ? theme.useToken() : { token: {} };
  const { resolvedTheme } = typeof useTheme === 'function' ? useTheme() : { resolvedTheme: 'light' };
  const isDark = resolvedTheme === 'dark';


  // Check login status and permission
  useEffect(() => {
    if (!userLoading) {
      if (!user) {
        // user not logged in, show login prompt
        confirm({
          title: t('login.expired.title'),
          icon: <ExclamationCircleOutlined />,
          content: t('login.expired.content'),
          okText: t('login.expired.okText'),
          cancelText: t('login.expired.cancelText'),
          closable: false,
          onOk() {
            openLoginModal();
          },
          onCancel() {
            router.push('/');
          }
        });
        return
      }

      // If the user is not an admin and currently on the first page, automatically jump to the second page
      if (user.role !== "admin" && selectedKey === "1") {
        setSelectedKey("2")
      }

      // If the user is not an admin and currently on the third page, force jump to the second page
      if (user.role !== "admin" && selectedKey === "3") {
        setSelectedKey("2")
      }
    }
  }, [user, userLoading, selectedKey, confirm, openLoginModal, router])

  // Check the connection status when the page is initialized
  useEffect(() => {
    // Trigger knowledge base data acquisition only when the page is initialized
    window.dispatchEvent(new CustomEvent('knowledgeBaseDataUpdated', {
      detail: { forceRefresh: true }
    }))

    // Load config for normal user
    const loadConfigForNormalUser = async () => {
      if (user && user.role !== "admin") {
        try {
          await configService.loadConfigToFrontend()
          await configStore.reloadFromStorage()
        } catch (error) {
          console.error("加载配置失败:", error)
        }
      }
    }

    loadConfigForNormalUser()

    // Check if the knowledge base configuration option card needs to be displayed
    const showPageConfig = localStorage.getItem('show_page')
    if (showPageConfig) {
      setSelectedKey(showPageConfig)
      localStorage.removeItem('show_page')
    }
  }, [user])

  // Listen for changes in selectedKey, refresh knowledge base data when entering the second page
  useEffect(() => {
    if (selectedKey === "2") {
      // When entering the second page, reset the flag
      setIsFromSecondPage(false)
      // Clear all possible caches
      localStorage.removeItem('preloaded_kb_data');
      localStorage.removeItem('kb_cache');
      // When entering the second page, get the latest knowledge base data
      // 使用 setTimeout 确保组件完全挂载后再触发事件
      setTimeout(() => {
        window.dispatchEvent(new CustomEvent('knowledgeBaseDataUpdated', {
          detail: { forceRefresh: true }
        }))
      }, 100)
    }
    checkModelEngineConnection()
  }, [selectedKey])

  // Function to check the ModelEngine connection status
  const checkModelEngineConnection = async () => {
    setIsCheckingConnection(true)

    try {
      const result = await modelEngineService.checkConnection()
      setConnectionStatus(result.status)
      setLastChecked(result.lastChecked)
    } catch (error) {
      console.error(t('setup.page.error.checkConnection'), error)
      setConnectionStatus("error")
    } finally {
      setIsCheckingConnection(false)
    }
  }

  // Add a function to display the number of selected knowledge bases
  const getSelectedKnowledgeBasesInfo = () => {
    const selectedKbs = knowledgeBases.filter(kb => selectedIds.includes(kb.id));
    console.log('💾 selectedKbs:', selectedKbs);
    return `已选择 ${selectedKbs.length} 个知识库`;
  };

  // Calculate the effective selectedKey, ensure that non-admin users get the correct page status
  const getEffectiveSelectedKey = () => {
    if (!user) return selectedKey;

    if (user.role !== "admin") {
      // If the current page is the first or third page, return the second page
      if (selectedKey === "1" || selectedKey === "3") {
        return "2";
      }
    }

    return selectedKey;
  };

  const renderContent = () => {
    // If the user is not an admin and attempts to access the first page, force display the second page content
    if (user?.role !== "admin" && selectedKey === "1") {
      return <DataConfig />
    }

    // If the user is not an admin and attempts to access the third page, force display the second page content
    if (user?.role !== "admin" && selectedKey === "3") {
      return <DataConfig />
    }

    switch (selectedKey) {
      case "1":
        return <AppModelConfig skipModelVerification={isFromSecondPage} />
      case "2":
        return <DataConfig isActive={selectedKey === "2"} />
      case "3":
        return <AgentConfig />
      default:
        return null
    }
  }

  // Animation variants for smooth transitions
  const pageVariants = {
    initial: {
      opacity: 0,
      x: 20,
    },
    in: {
      opacity: 1,
      x: 0,
    },
    out: {
      opacity: 0,
      x: -20,
    },
  };

  const pageTransition = {
    type: "tween" as const,
    ease: "anticipate" as const,
    duration: 0.4,
  };

  // Handle completed configuration
  const handleCompleteConfig = async () => {
    if (selectedKey === "3") {
      // jump to chat page directly, no any check
      router.push("/chat")
    } else if (selectedKey === "2") {
      // If the user is an admin, jump to the third page; if the user is a normal user, complete the configuration directly and jump to the chat page
      if (user?.role === "admin") {
        setSelectedKey("3")
      } else {
        // Normal users complete the configuration directly on the second page
        try {
          setIsSavingConfig(true)

          // Reload the config for normal user before saving, ensure the latest model config
          await configService.loadConfigToFrontend()
          await configStore.reloadFromStorage()

          // Get the current global configuration
          const currentConfig = configStore.getConfig()

          // Check if the main model is configured
          if (!currentConfig.models.llm.modelName) {
            message.error("未找到模型配置，请联系管理员先完成模型配置")
            return
          }

          router.push("/chat")

        } catch (error) {
          console.error("保存配置异常:", error)
          message.error("系统异常，请稍后重试")
        } finally {
          setIsSavingConfig(false)
        }
      }
    } else if (selectedKey === "1") {
<<<<<<< HEAD
      // Validate required fields when jumping from the first page to the second page
      try {
        // Get the current configuration
        const currentConfig = configStore.getConfig()
        
        // Check the main model
        if (!currentConfig.models.llm.modelName) {
          message.error(t('setup.page.error.selectMainModel'))
          
=======
        // Validate required fields when jumping from the first page to the second page
      try {
        // Get the current configuration
        const currentConfig = configStore.getConfig()

        // Check the main model
        if (!currentConfig.models.llm.modelName) {
          message.error(t('setup.page.error.selectMainModel'))

>>>>>>> e34559f6
          // Trigger a custom event to notify the ModelConfigSection to mark the main model dropdown as an error
          window.dispatchEvent(new CustomEvent('highlightMissingField', {
            detail: { field: t('setup.page.error.highlightField.llmMain') }
          }))
<<<<<<< HEAD
          
          return
        }
        
        // 检查 embedding 模型
=======

          return
        }

        // check embedding model
>>>>>>> e34559f6
        if (
          !currentConfig.models.embedding.modelName &&
          !currentConfig.models.multiEmbedding?.modelName
        ) {
          setEmbeddingModalOpen(true);
          setPendingJump(true);
<<<<<<< HEAD
          // 高亮 embedding 下拉框
=======
          // highlight embedding dropdown
>>>>>>> e34559f6
          window.dispatchEvent(new CustomEvent('highlightMissingField', {
            detail: { field: 'embedding.embedding' }
          }))
          return;
        }

        // All required fields have been filled, allow the jump to the second page
<<<<<<< HEAD
        setSelectedKey("2")
=======
        console.log(t('setup.page.log.readyToJump', { from: '1', to: '2' }));
        setSelectedKey("2")
        console.log(t('setup.page.log.selectedKeyUpdated', { key: '2' }));
>>>>>>> e34559f6

        // Call the backend save configuration API
        await configService.saveConfigToBackend(currentConfig)
      } catch (error) {
        console.error(t('setup.page.error.systemError'), error)
        message.error(t('setup.page.error.systemError'))
      }
    }
  }

  // Handle the logic of the user switching to the first page
  const handleBackToFirstPage = () => {
    if (selectedKey === "3") {
      setSelectedKey("2")
    } else if (selectedKey === "2") {
      // Only admins can return to the first page
      if (user?.role !== "admin") {
        message.error(t('setup.page.error.adminOnly'))
        return
      }
      setSelectedKey("1")
      // Set the flag to indicate that the user is returning from the second page to the first page
      setIsFromSecondPage(true)
    }
  }

  return (
    <Layout
      connectionStatus={connectionStatus}
      lastChecked={lastChecked}
      isCheckingConnection={isCheckingConnection}
      onCheckConnection={checkModelEngineConnection}
      selectedKey={getEffectiveSelectedKey()}
      onBackToFirstPage={handleBackToFirstPage}
      onCompleteConfig={handleCompleteConfig}
      isSavingConfig={isSavingConfig}
      userRole={user?.role}
      showDebugButton={selectedKey === "3"}
    >
      <AnimatePresence
        mode="wait"
        onExitComplete={() => {
          // when animation is complete and switch to the second page, ensure the knowledge base data is updated
          if (selectedKey === "2") {
            setTimeout(() => {
              window.dispatchEvent(new CustomEvent('knowledgeBaseDataUpdated', {
                detail: { forceRefresh: true }
              }))
            }, 50)
          }
        }}
      >
        <motion.div
          key={selectedKey}
          initial="initial"
          animate="in"
          exit="out"
          variants={pageVariants}
          transition={pageTransition}
          style={{ width: '100%', height: '100%' }}
        >
          {renderContent()}
        </motion.div>
      </AnimatePresence>
      <Modal
        title={
          <span style={{ display: 'flex', alignItems: 'center', gap: 8 }}>
            <ExclamationCircleFilled style={{ color: '#faad14', fontSize: 22 }} />
            <span style={{ fontWeight: 600, fontSize: 18, color: isDark ? '#fffbe6' : '#333' }}>{t('embedding.modal.title')}</span>
          </span>
        }
        open={embeddingModalOpen}
        onOk={async () => {
          setEmbeddingModalOpen(false);
          if (pendingJump) {
            setPendingJump(false);
            // get current config
            const currentConfig = configStore.getConfig();
            try {
              await configService.saveConfigToBackend(currentConfig);
            } catch (e) {
              message.error(t('setup.page.error.saveConfig'));
            }
            setSelectedKey("2");
          }
        }}
        onCancel={() => setEmbeddingModalOpen(false)}
        okText={t('embedding.modal.ok_continue')}
        cancelButtonProps={{ style: { display: 'none' } }}
        centered
        bodyStyle={{
          padding: '32px 24px 24px 24px',
          background: isDark ? '#23272f' : '#fffbe6',
          borderRadius: 12,
          color: isDark ? '#eee' : '#333',
        }}
        style={{
          borderRadius: 16,
          maxWidth: 1000,
          minWidth: 666,
          background: isDark ? '#23272f' : '#fff',
        }}
      >
        <div
          style={{
            fontSize: 16,
            color: isDark ? '#eee' : '#333',
            textAlign: 'center',
            marginBottom: 8,
          }}
          dangerouslySetInnerHTML={{
            __html: t('embedding.modal.content').replace(
              '<b>', `<b style=\"color:${isDark ? '#ffe58f' : '#faad14'}\">`
            ),
          }}
        />
        <div
          style={{
            textAlign: 'center',
            color: isDark ? '#aaa' : '#999',
            fontSize: 13,
            marginTop: 8,
          }}
        >
          {t('embedding.modal.tip')}
        </div>
      </Modal>
    </Layout>
  )
}<|MERGE_RESOLUTION|>--- conflicted
+++ resolved
@@ -242,55 +242,31 @@
         }
       }
     } else if (selectedKey === "1") {
-<<<<<<< HEAD
       // Validate required fields when jumping from the first page to the second page
       try {
         // Get the current configuration
         const currentConfig = configStore.getConfig()
-        
+
         // Check the main model
         if (!currentConfig.models.llm.modelName) {
           message.error(t('setup.page.error.selectMainModel'))
-          
-=======
-        // Validate required fields when jumping from the first page to the second page
-      try {
-        // Get the current configuration
-        const currentConfig = configStore.getConfig()
-
-        // Check the main model
-        if (!currentConfig.models.llm.modelName) {
-          message.error(t('setup.page.error.selectMainModel'))
-
->>>>>>> e34559f6
+
           // Trigger a custom event to notify the ModelConfigSection to mark the main model dropdown as an error
           window.dispatchEvent(new CustomEvent('highlightMissingField', {
             detail: { field: t('setup.page.error.highlightField.llmMain') }
           }))
-<<<<<<< HEAD
-          
+
           return
         }
-        
-        // 检查 embedding 模型
-=======
-
-          return
-        }
 
         // check embedding model
->>>>>>> e34559f6
         if (
           !currentConfig.models.embedding.modelName &&
           !currentConfig.models.multiEmbedding?.modelName
         ) {
           setEmbeddingModalOpen(true);
           setPendingJump(true);
-<<<<<<< HEAD
-          // 高亮 embedding 下拉框
-=======
           // highlight embedding dropdown
->>>>>>> e34559f6
           window.dispatchEvent(new CustomEvent('highlightMissingField', {
             detail: { field: 'embedding.embedding' }
           }))
@@ -298,13 +274,7 @@
         }
 
         // All required fields have been filled, allow the jump to the second page
-<<<<<<< HEAD
         setSelectedKey("2")
-=======
-        console.log(t('setup.page.log.readyToJump', { from: '1', to: '2' }));
-        setSelectedKey("2")
-        console.log(t('setup.page.log.selectedKeyUpdated', { key: '2' }));
->>>>>>> e34559f6
 
         // Call the backend save configuration API
         await configService.saveConfigToBackend(currentConfig)
