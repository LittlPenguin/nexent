--- conflicted
+++ resolved
@@ -1,21 +1,12 @@
-<<<<<<< HEAD
 FROM swr.cn-north-4.myhuaweicloud.com/ddn-k8s/docker.io/python:3.10-slim
-=======
-FROM python:3.10-slim
 ARG MIRROR
->>>>>>> 09544fcb
 LABEL authors="nexent"
 
 # Set correct permissions as root
 USER root
 
-<<<<<<< HEAD
-# 配置清华大学镜像源
-RUN echo "deb https://mirrors.tuna.tsinghua.edu.cn/debian/ bookworm main contrib non-free non-free-firmware" > /etc/apt/sources.list && \
-=======
 RUN rm -f /etc/apt/sources.list.d/* && \
     echo "deb https://mirrors.tuna.tsinghua.edu.cn/debian/ bookworm main contrib non-free non-free-firmware" > /etc/apt/sources.list && \
->>>>>>> 09544fcb
     echo "deb https://mirrors.tuna.tsinghua.edu.cn/debian/ bookworm-updates main contrib non-free non-free-firmware" >> /etc/apt/sources.list && \
     echo "deb https://mirrors.tuna.tsinghua.edu.cn/debian/ bookworm-backports main contrib non-free non-free-firmware" >> /etc/apt/sources.list && \
     echo "deb https://mirrors.tuna.tsinghua.edu.cn/debian-security bookworm-security main contrib non-free non-free-firmware" >> /etc/apt/sources.list
@@ -36,15 +27,6 @@
 COPY model-assets/clip-vit-base-patch32 /opt/models/clip-vit-base-patch32
 
 WORKDIR /opt/backend
-<<<<<<< HEAD
-
-RUN pip install --no-cache-dir -i https://mirrors.aliyun.com/pypi/simple/ uv
-ENV UV_INDEX_URL=https://mirrors.aliyun.com/pypi/simple/
-RUN uv sync --extra data-process && \
-    rm -rf /home/notebook-user/.cache/uv /home/notebook-user/.cache/pip && \
-    find .venv -type d -name '__pycache__' -exec rm -rf {} + && \
-    find .venv -type f -name '*.pyc' -delete
-=======
 # Layer 1: install base dependencies
 COPY backend/pyproject.toml /opt/backend/pyproject.toml
 RUN uv sync --no-cache-dir --extra data-process $(test -n "$MIRROR" && echo "-i $MIRROR")
@@ -54,7 +36,6 @@
     uv cache clean
 # Layer 3: copy backend code
 COPY backend /opt/backend
->>>>>>> 09544fcb
 
 ENV VIRTUAL_ENV=/opt/backend/.venv
 ENV PATH="$VIRTUAL_ENV/bin:/usr/bin:/bin:/usr/local/bin:$PATH"
