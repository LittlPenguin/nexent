--- conflicted
+++ resolved
@@ -16,18 +16,10 @@
 # Get logger instance
 logger = logging.getLogger("app config")
 
-<<<<<<< HEAD
 def handle_model_config(tenant_id: str, user_id: str, config_key: str, model_id: int, tenant_config_dict: dict) -> None:
     """
     Handle model configuration updates, deletions, and settings operations
-    
-=======
-
-def handle_model_config(tenant_id: str, user_id: str, config_key: str, model_id: int, tenant_config_dict: dict) -> None:
-    """
-    Handle model configuration updates, deletions, and settings operations
-
->>>>>>> 68215919
+
     Args:
         tenant_id: Tenant ID
         user_id: User ID
@@ -54,10 +46,7 @@
         if model_id:
             tenant_config_manager.set_single_config(user_id, tenant_id, config_key, model_id)
 
-<<<<<<< HEAD
-=======
-
->>>>>>> 68215919
+
 @router.post("/save_config")
 async def save_config(config: GlobalConfig, authorization: Optional[str] = Header(None)):
     try:
