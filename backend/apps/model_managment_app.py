--- conflicted
+++ resolved
@@ -22,11 +22,7 @@
 from services.model_health_service import check_model_connectivity, embedding_dimension_check
 from services.model_provider_service import prepare_model_dict, merge_existing_model_tokens, get_provider_models
 from utils.auth_utils import get_current_user_id
-<<<<<<< HEAD
-from utils.model_name_utils import split_repo_name, add_repo_to_name, split_display_name, sort_models_by_id
-=======
-from utils.model_name_utils import add_repo_to_name, split_display_name, split_repo_name
->>>>>>> e832ca40
+from utils.model_name_utils import add_repo_to_name, split_display_name, split_repo_name, sort_models_by_id
 
 router = APIRouter(prefix="/model")
 logger = logging.getLogger("model_management_app")
@@ -111,30 +107,18 @@
 @router.post("/create_provider", response_model=ModelResponse)
 async def create_provider_model(request: ProviderModelRequest, authorization: Optional[str] = Header(None)):
     try:
-<<<<<<< HEAD
         user_id, tenant_id = get_current_user_id(authorization)
         model_data = request.model_dump()
-        
+
         # Get provider model list
         model_list = await get_provider_models(model_data)
-        
+
         # Merge existing model's max_tokens attribute
         model_list = merge_existing_model_tokens(model_list, tenant_id, request.provider, request.model_type)
-        
+
         # Sort model list by ID
         model_list = sort_models_by_id(model_list)
-        
-=======
-        model_data = request.model_dump()
-        model_list = []
-        if model_data["provider"] == ProviderEnum.SILICON.value:
-            provider = SiliconModelProvider()
-            model_list = await provider.get_models(model_data)
-        # Sort by the first letter of id in descending order
-        if isinstance(model_list, list):
-            model_list.sort(key=lambda m: str((m.get("id") if isinstance(
-                m, dict) else m) or "")[:1].lower(), reverse=False)
->>>>>>> e832ca40
+
         return ModelResponse(
             code=200,
             message=f"Provider model {model_data['provider']} created successfully",
