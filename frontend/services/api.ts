import { STATUS_CODES } from "@/const/auth";
import log from "@/lib/logger";

const API_BASE_URL = '/api';

export const API_ENDPOINTS = {
  user: {
    signup: `${API_BASE_URL}/user/signup`,
    signin: `${API_BASE_URL}/user/signin`,
    refreshToken: `${API_BASE_URL}/user/refresh_token`,
    logout: `${API_BASE_URL}/user/logout`,
    session: `${API_BASE_URL}/user/session`,
    currentUserId: `${API_BASE_URL}/user/current_user_id`,
    serviceHealth: `${API_BASE_URL}/user/service_health`,
  },
  conversation: {
    list: `${API_BASE_URL}/conversation/list`,
    create: `${API_BASE_URL}/conversation/create`,
    save: `${API_BASE_URL}/conversation/save`,
    rename: `${API_BASE_URL}/conversation/rename`,
    detail: (id: number) => `${API_BASE_URL}/conversation/${id}`,
    delete: (id: number) => `${API_BASE_URL}/conversation/${id}`,
    generateTitle: `${API_BASE_URL}/conversation/generate_title`,
    // TODO: Remove this endpoint
    sources: `${API_BASE_URL}/conversation/sources`,
    opinion: `${API_BASE_URL}/conversation/message/update_opinion`,
    messageId: `${API_BASE_URL}/conversation/message/id`,
  },
  agent: {
    run: `${API_BASE_URL}/agent/run`,
    update: `${API_BASE_URL}/agent/update`,
    list: `${API_BASE_URL}/agent/list`,
    delete: `${API_BASE_URL}/agent`,
    getCreatingSubAgentId: `${API_BASE_URL}/agent/get_creating_sub_agent_id`,
    stop: (conversationId: number) =>
      `${API_BASE_URL}/agent/stop/${conversationId}`,
    export: `${API_BASE_URL}/agent/export`,
    import: `${API_BASE_URL}/agent/import`,
    searchInfo: `${API_BASE_URL}/agent/search_info`,
    relatedAgent: `${API_BASE_URL}/agent/related_agent`,
    deleteRelatedAgent: `${API_BASE_URL}/agent/delete_related_agent`,
    callRelationship: `${API_BASE_URL}/agent/call_relationship`,
  },
  tool: {
    list: `${API_BASE_URL}/tool/list`,
    update: `${API_BASE_URL}/tool/update`,
    search: `${API_BASE_URL}/tool/search`,
    updateTool: `${API_BASE_URL}/tool/scan_tool`,
  },
  prompt: {
    generate: `${API_BASE_URL}/prompt/generate`,
  },
  stt: {
    ws: `/api/voice/stt/ws`,
  },
  tts: {
    ws: `/api/voice/tts/ws`,
  },
  storage: {
    upload: `${API_BASE_URL}/file/storage`,
    files: `${API_BASE_URL}/file/storage`,
    file: (objectName: string, download: string = "ignore") =>
      `${API_BASE_URL}/file/storage/${objectName}?download=${download}`,
    delete: (objectName: string) =>
      `${API_BASE_URL}/file/storage/${objectName}`,
    preprocess: `${API_BASE_URL}/file/preprocess`,
  },
  proxy: {
    image: (url: string) =>
      `${API_BASE_URL}/image?url=${encodeURIComponent(url)}`,
  },
  model: {
    // Official model service
    officialModelList: `${API_BASE_URL}/me/model/list`,
    officialModelHealthcheck: `${API_BASE_URL}/me/healthcheck`,

    // Custom model service
    customModelList: `${API_BASE_URL}/model/list`,
    customModelCreate: `${API_BASE_URL}/model/create`,
    customModelCreateProvider: `${API_BASE_URL}/model/provider/create`,
    customModelBatchCreate: `${API_BASE_URL}/model/provider/batch_create`,
    getProviderSelectedModalList: `${API_BASE_URL}/model/provider/list`,
    customModelDelete: (displayName: string) =>
      `${API_BASE_URL}/model/delete?display_name=${encodeURIComponent(
        displayName
      )}`,
    customModelHealthcheck: (displayName: string) =>
      `${API_BASE_URL}/model/healthcheck?display_name=${encodeURIComponent(
        displayName
      )}`,
    verifyModelConfig: `${API_BASE_URL}/model/temporary_healthcheck`,
    updateSingleModel: `${API_BASE_URL}/model/update`,
    updateBatchModel: `${API_BASE_URL}/model/batch_update`,
<<<<<<< HEAD
    llmList: `${API_BASE_URL}/model/llm_list`,
=======
    // LLM model list for generation
    llmModelList: `${API_BASE_URL}/model/llm_list`,
>>>>>>> 91294580
  },
  knowledgeBase: {
    // Elasticsearch service
    health: `${API_BASE_URL}/indices/health`,
    indices: `${API_BASE_URL}/indices`,
    checkName: (name: string) => `${API_BASE_URL}/indices/check_exist/${name}`,
    listFiles: (indexName: string) =>
      `${API_BASE_URL}/indices/${indexName}/files`,
    indexDetail: (indexName: string) => `${API_BASE_URL}/indices/${indexName}`,
    summary: (indexName: string) =>
      `${API_BASE_URL}/summary/${indexName}/auto_summary`,
    changeSummary: (indexName: string) =>
      `${API_BASE_URL}/summary/${indexName}/summary`,
    getSummary: (indexName: string) =>
      `${API_BASE_URL}/summary/${indexName}/summary`,

    // File upload service
    upload: `${API_BASE_URL}/file/upload`,
    process: `${API_BASE_URL}/file/process`,
  },
  config: {
    save: `${API_BASE_URL}/config/save_config`,
    load: `${API_BASE_URL}/config/load_config`,
  },
  tenantConfig: {
    loadKnowledgeList: `${API_BASE_URL}/tenant_config/load_knowledge_list`,
    updateKnowledgeList: `${API_BASE_URL}/tenant_config/update_knowledge_list`,
    deploymentVersion: `${API_BASE_URL}/tenant_config/deployment_version`,
  },
  mcp: {
    tools: `${API_BASE_URL}/mcp/tools`,
    add: `${API_BASE_URL}/mcp/add`,
    delete: `${API_BASE_URL}/mcp`,
    list: `${API_BASE_URL}/mcp/list`,
    healthcheck: `${API_BASE_URL}/mcp/healthcheck`,
  },
  memory: {
    // ---------------- Memory configuration ----------------
    config: {
      load: `${API_BASE_URL}/memory/config/load`,
      set: `${API_BASE_URL}/memory/config/set`,
      disableAgentAdd: `${API_BASE_URL}/memory/config/disable_agent`,
      disableAgentRemove: (agentId: string | number) =>
        `${API_BASE_URL}/memory/config/disable_agent/${agentId}`,
      disableUserAgentAdd: `${API_BASE_URL}/memory/config/disable_useragent`,
      disableUserAgentRemove: (agentId: string | number) =>
        `${API_BASE_URL}/memory/config/disable_useragent/${agentId}`,
    },

    // ---------------- Memory CRUD ----------------
    entry: {
      add: `${API_BASE_URL}/memory/add`,
      search: `${API_BASE_URL}/memory/search`,
      list: `${API_BASE_URL}/memory/list`,
      delete: (memoryId: string | number) =>
        `${API_BASE_URL}/memory/delete/${memoryId}`,
      clear: `${API_BASE_URL}/memory/clear`,
    },
  },
};

// Common error handling
export class ApiError extends Error {
  constructor(public code: number, message: string) {
    super(message);
    this.name = 'ApiError';
  }
}

// API request interceptor
export const fetchWithErrorHandling = async (url: string, options: RequestInit = {}) => {
  try {
    const response = await fetch(url, options);

    // Handle HTTP errors
    if (!response.ok) {
      // Check if it's a session expired error (401)
      if (response.status === 401) {
        handleSessionExpired();
        throw new ApiError(STATUS_CODES.TOKEN_EXPIRED, "Login expired, please login again");
      }

      // Handle custom 499 error code (client closed connection)
      if (response.status === 499) {
        handleSessionExpired();
        throw new ApiError(STATUS_CODES.TOKEN_EXPIRED, "Connection disconnected, session may have expired");
      }

      // Other HTTP errors
      const errorText = await response.text();
      throw new ApiError(response.status, errorText || `Request failed: ${response.status}`);
    }

    return response;
  } catch (error) {
    // Handle network errors
    if (error instanceof TypeError && error.message.includes('NetworkError')) {
      log.error('Network error:', error);
      throw new ApiError(STATUS_CODES.SERVER_ERROR, "Network connection error, please check your network connection");
    }

    // Handle connection reset errors
    if (error instanceof TypeError && error.message.includes('Failed to fetch')) {
      log.error('Connection error:', error);

      // For user management related requests, it might be login expiration
      if (url.includes('/user/session') || url.includes('/user/current_user_id')) {
        handleSessionExpired();
        throw new ApiError(STATUS_CODES.TOKEN_EXPIRED, "Connection disconnected, session may have expired");
      } else {
        throw new ApiError(STATUS_CODES.SERVER_ERROR, "Server connection error, please try again later");
      }
    }

    // Re-throw other errors
    throw error;
  }
};

// Method to handle session expiration
function handleSessionExpired() {
  // Prevent duplicate triggers
  if (window.__isHandlingSessionExpired) {
    return;
  }

  // Mark as processing
  window.__isHandlingSessionExpired = true;

  // Clear locally stored session information
  if (typeof window !== "undefined") {
    localStorage.removeItem("session");

    // Use custom events to notify other components in the app (such as SessionExpiredListener)
    if (window.dispatchEvent) {
      // Ensure using event name consistent with EVENTS.SESSION_EXPIRED constant
      window.dispatchEvent(new CustomEvent('session-expired', {
        detail: { message: "Login expired, please login again" }
      }));
    }

    // Reset flag after 300ms to allow future triggers
    setTimeout(() => {
      window.__isHandlingSessionExpired = false;
    }, 300);
  }
}

// Add global interface extensions for TypeScript
declare global {
  interface Window {
    __isHandlingSessionExpired?: boolean;
  }
}<|MERGE_RESOLUTION|>--- conflicted
+++ resolved
@@ -91,12 +91,8 @@
     verifyModelConfig: `${API_BASE_URL}/model/temporary_healthcheck`,
     updateSingleModel: `${API_BASE_URL}/model/update`,
     updateBatchModel: `${API_BASE_URL}/model/batch_update`,
-<<<<<<< HEAD
-    llmList: `${API_BASE_URL}/model/llm_list`,
-=======
     // LLM model list for generation
     llmModelList: `${API_BASE_URL}/model/llm_list`,
->>>>>>> 91294580
   },
   knowledgeBase: {
     // Elasticsearch service
