import { forwardRef, useEffect, useImperativeHandle, useState, useRef, ReactNode } from 'react'
import { useTranslation } from 'react-i18next'

import { Button, Card, Col, Row, Space, App } from 'antd'
import {
  PlusOutlined,
  SafetyCertificateOutlined,
  SyncOutlined,
  EditOutlined,
} from "@ant-design/icons";

import {
  MODEL_TYPES,
  MODEL_STATUS,
  LAYOUT_CONFIG,
  CARD_THEMES,
} from "@/const/modelConfig";
import { useConfig } from "@/hooks/useConfig";
import { modelService } from "@/services/modelService";
import { configService } from "@/services/configService";
import { ModelOption, ModelType } from "@/types/modelConfig";
import { configStore } from "@/lib/config";
import log from "@/lib/logger";

import { ModelListCard } from "./model/ModelListCard";
import { ModelAddDialog } from "./model/ModelAddDialog";
import { ModelDeleteDialog } from "./model/ModelDeleteDialog";
import EmbedderCheckModal from "./model/EmbedderCheckModal";

// ModelConnectStatus type definition
type ModelConnectStatus = (typeof MODEL_STATUS)[keyof typeof MODEL_STATUS];

// Model data structure
const getModelData = (t: any) => ({
  llm: {
    title: t("modelConfig.category.llm"),
    options: [
<<<<<<< HEAD
      { id: "main", name: t('modelConfig.option.mainModel') },
=======
      { id: "main", name: t("modelConfig.option.mainModel") },
      { id: "secondary", name: t("modelConfig.option.secondaryModel") },
>>>>>>> 42a8f77f
    ],
  },
  embedding: {
    title: t("modelConfig.category.embedding"),
    options: [
      {
        id: MODEL_TYPES.EMBEDDING,
        name: t("modelConfig.option.embeddingModel"),
      },
      {
        id: MODEL_TYPES.MULTI_EMBEDDING,
        name: t("modelConfig.option.multiEmbeddingModel"),
      },
    ],
  },
  reranker: {
    title: t("modelConfig.category.reranker"),
    options: [{ id: "reranker", name: t("modelConfig.option.rerankerModel") }],
  },
  multimodal: {
    title: t("modelConfig.category.multimodal"),
    options: [{ id: MODEL_TYPES.VLM, name: t("modelConfig.option.vlmModel") }],
  },
  voice: {
    title: t("modelConfig.category.voice"),
    options: [
      { id: MODEL_TYPES.TTS, name: t("modelConfig.option.ttsModel") },
      { id: MODEL_TYPES.STT, name: t("modelConfig.option.sttModel") },
    ],
  },
});

// Define the methods exposed by the component
export interface ModelConfigSectionRef {
  verifyModels: () => Promise<void>;
  getSelectedModels: () => Record<string, Record<string, string>>;
  getEmbeddingConnectivity: () => {
    embedding?: ModelConnectStatus;
    multi_embedding?: ModelConnectStatus;
  };
  // Programmatically simulate a dropdown change and trigger onChange logic
  simulateDropdownChange: (
    category: string,
    option: string,
    displayName: string
  ) => Promise<void>;
}

interface ModelConfigSectionProps {
  skipVerification?: boolean;
}

export const ModelConfigSection = forwardRef<
  ModelConfigSectionRef,
  ModelConfigSectionProps
>((props, ref): ReactNode => {
  const { t } = useTranslation();
  const { message } = App.useApp();
  const { skipVerification = false } = props;
  const { modelConfig, updateModelConfig } = useConfig();
  const modelData = getModelData(t);

  // State management
  const [officialModels, setOfficialModels] = useState<ModelOption[]>([]);
  const [customModels, setCustomModels] = useState<ModelOption[]>([]);
  const [isAddModalOpen, setIsAddModalOpen] = useState(false);
  const [isDeleteModalOpen, setIsDeleteModalOpen] = useState(false);
  const [isSyncing, setIsSyncing] = useState(false);
  const [isVerifying, setIsVerifying] = useState(false);
  const [isModifyWarningOpen, setIsModifyWarningOpen] = useState(false);

  // Error state management
  const [errorFields, setErrorFields] = useState<{ [key: string]: boolean }>({
    "llm.main": false,
    "embedding.embedding": false,
    "embedding.multi_embedding": false,
  });

  // Controller for canceling API requests
  const abortControllerRef = useRef<AbortController | null>(null);
  // Throttle timer
  const throttleTimerRef = useRef<NodeJS.Timeout | null>(null);
  const saveTimerRef = useRef<NodeJS.Timeout | null>(null);
  const pendingChangeRef = useRef<{
    category: string;
    option: string;
    displayName: string;
  } | null>(null);

  // Debounced auto-save scheduler
  const scheduleAutoSave = () => {
    if (saveTimerRef.current) {
      clearTimeout(saveTimerRef.current);
    }
    saveTimerRef.current = setTimeout(async () => {
      try {
        const currentConfig = configStore.getConfig();
        await configService.saveConfigToBackend(currentConfig as any);
      } catch (e) {
        // Errors are logged in configService
      } finally {
        saveTimerRef.current = null;
      }
    }, 600);
  };

  // Model selection state
  const [selectedModels, setSelectedModels] = useState<
    Record<string, Record<string, string>>
  >({
    llm: { main: "" },
    embedding: { embedding: "", multi_embedding: "" },
    reranker: { reranker: "" },
    multimodal: { vlm: "" },
    voice: { tts: "", stt: "" },
  });

  // Initialize loading
  useEffect(() => {
    // Load configuration from backend first, then load model lists when component mounts
    const fetchData = async () => {
      await configService.loadConfigToFrontend();
      configStore.reloadFromStorage();
      await loadModelLists(true);
    };

    fetchData();
  }, [skipVerification]);

  // Listen to field error highlight events
  useEffect(() => {
    const handleHighlightMissingField = (event: any) => {
      const { field } = event.detail;

      if (field === "llm.main" || field === "embedding.embedding") {
        setErrorFields((prev) => ({
          ...prev,
          [field]: true,
        }));

        // Find the corresponding card and scroll it into view
        setTimeout(() => {
          const fieldParts = field.split(".");
          const cardType = fieldParts[0];

          const selector =
            cardType === MODEL_TYPES.EMBEDDING
              ? ".model-card:nth-child(2)"
              : ".model-card:nth-child(1)";

          const card = document.querySelector(selector);
          if (card) {
            card.scrollIntoView({ behavior: "smooth", block: "center" });
          }
        }, 100);
      }
    };

    window.addEventListener(
      "highlightMissingField",
      handleHighlightMissingField
    );
    return () => {
      window.removeEventListener(
        "highlightMissingField",
        handleHighlightMissingField
      );
    };
  }, []);

  // Compute current embedding connectivity from selected models and model lists
  const getEmbeddingConnectivity = () => {
    const result: {
      embedding?: ModelConnectStatus;
      multi_embedding?: ModelConnectStatus;
    } = {};

    const resolveStatus = (
      displayName: string,
      modelType: ModelType
    ): ModelConnectStatus | undefined => {
      if (!displayName) return undefined;
      const isOfficial = officialModels.some(
        (m) => m.displayName === displayName && m.type === modelType
      );
      if (isOfficial) return MODEL_STATUS.AVAILABLE;
      const custom = customModels.find(
        (m) => m.displayName === displayName && m.type === modelType
      );
      return custom?.connect_status as ModelConnectStatus | undefined;
    };

    result.embedding = resolveStatus(
      selectedModels.embedding?.embedding,
      MODEL_TYPES.EMBEDDING as unknown as ModelType
    );
    result.multi_embedding = resolveStatus(
      selectedModels.embedding?.multi_embedding,
      MODEL_TYPES.MULTI_EMBEDDING as unknown as ModelType
    );

    return result;
  };

  // Expose methods to parent component
  useImperativeHandle(ref, () => ({
    verifyModels,
    getSelectedModels: () => selectedModels,
    getEmbeddingConnectivity,
    simulateDropdownChange: async (
      category: string,
      option: string,
      displayName: string
    ) => {
      // Directly apply model change to mimic Select onChange behavior
      await applyModelChange(category, option, displayName);
    },
  }));

  // Load model lists
  const loadModelLists = async (skipVerify: boolean = false) => {
    const modelConfig = configStore.getConfig().models;

    try {
      const [official, custom] = await Promise.all([
        modelService.getOfficialModels(),
        modelService.getCustomModels(),
      ]);

      // Ensure all official models have "available" status
      const officialWithStatus = official.map((model) => ({
        ...model,
        connect_status: MODEL_STATUS.AVAILABLE,
      }));

      // Update state
      setOfficialModels(officialWithStatus);
      setCustomModels(custom);

      // Merge all available model lists (official and custom)
      const allModels = [...officialWithStatus, ...custom];

      // Load selected models from configuration and check if models still exist
      const llmMain = modelConfig.llm.displayName;
      const llmMainExists = llmMain
        ? allModels.some(
            (m) => m.displayName === llmMain && m.type === MODEL_TYPES.LLM
          )
        : true;


      const embedding = modelConfig.embedding.displayName;
      const embeddingExists = embedding
        ? allModels.some(
            (m) =>
              m.displayName === embedding && m.type === MODEL_TYPES.EMBEDDING
          )
        : true;

      const multiEmbedding = modelConfig.multiEmbedding.displayName;
      const multiEmbeddingExists = multiEmbedding
        ? allModels.some(
            (m) =>
              m.displayName === multiEmbedding &&
              m.type === MODEL_TYPES.MULTI_EMBEDDING
          )
        : true;

      const rerank = modelConfig.rerank.displayName;
      const rerankExists = rerank
        ? allModels.some(
            (m) => m.displayName === rerank && m.type === MODEL_TYPES.RERANK
          )
        : true;

      const vlm = modelConfig.vlm.displayName;
      const vlmExists = vlm
        ? allModels.some(
            (m) => m.displayName === vlm && m.type === MODEL_TYPES.VLM
          )
        : true;

      const stt = modelConfig.stt.displayName;
      const sttExists = stt
        ? allModels.some(
            (m) => m.displayName === stt && m.type === MODEL_TYPES.STT
          )
        : true;

      const tts = modelConfig.tts.displayName;
      const ttsExists = tts
        ? allModels.some(
            (m) => m.displayName === tts && m.type === MODEL_TYPES.TTS
          )
        : true;

      // Create updated selected models object
      const updatedSelectedModels = {
        llm: {
          main: llmMainExists ? llmMain : "",
        },
        embedding: {
          embedding: embeddingExists ? embedding : "",
          multi_embedding: multiEmbeddingExists ? multiEmbedding : "",
        },
        reranker: {
          reranker: rerankExists ? rerank : "",
        },
        multimodal: {
          vlm: vlmExists ? vlm : "",
        },
        voice: {
          tts: ttsExists ? tts : "",
          stt: sttExists ? stt : "",
        },
      };

      // Update state
      setSelectedModels(updatedSelectedModels);

      // If any models were deleted, synchronize and update locally stored configuration
      const configUpdates: any = {};

      if (!llmMainExists && llmMain) {
        configUpdates.llm = {
          modelName: "",
          displayName: "",
          apiConfig: { apiKey: "", modelUrl: "" },
        };
      }


      if (!embeddingExists && embedding) {
        configUpdates.embedding = {
          modelName: "",
          displayName: "",
          apiConfig: { apiKey: "", modelUrl: "" },
        };
      }

      if (!multiEmbeddingExists && multiEmbedding) {
        configUpdates.multiEmbedding = {
          modelName: "",
          displayName: "",
          apiConfig: { apiKey: "", modelUrl: "" },
        };
      }

      if (!rerankExists && rerank) {
        configUpdates.rerank = { modelName: "", displayName: "" };
      }

      if (!vlmExists && vlm) {
        configUpdates.vlm = { modelName: "", displayName: "" };
      }

      if (!sttExists && stt) {
        configUpdates.stt = { modelName: "", displayName: "" };
      }

      if (!ttsExists && tts) {
        configUpdates.tts = { modelName: "", displayName: "" };
      }

      // If there are configurations to update, update localStorage
      if (Object.keys(configUpdates).length > 0) {
        updateModelConfig(configUpdates);
        // Persist cleared/adjusted selections
        scheduleAutoSave();
      }

      // Check if there are configured models that need connectivity verification
      const hasConfiguredModels =
        !!modelConfig.llm.modelName ||
        !!modelConfig.embedding.modelName ||
        !!modelConfig.multiEmbedding.modelName ||
        !!modelConfig.rerank.modelName ||
        !!modelConfig.vlm.modelName ||
        !!modelConfig.tts.modelName ||
        !!modelConfig.stt.modelName;

      // Perform verification directly here instead of using setTimeout
      // This ensures we use model data from the current function scope instead of relying on state updates
      if (officialWithStatus.length > 0 || custom.length > 0) {
        if (hasConfiguredModels && !skipVerify) {
          // Call internal verification function, passing model data and latest selected model information
          verifyModelsInternal(
            officialWithStatus,
            custom,
            updatedSelectedModels
          );
        }
      }
    } catch (error) {
      log.error(t("modelConfig.error.loadList"), error);
      message.error(t("modelConfig.error.loadListFailed"));
    }
  };

  // Internal verification function that accepts model data as parameters and doesn't depend on state
  const verifyModelsInternal = async (
    officialData: ModelOption[],
    customData: ModelOption[],
    modelsToCheck?: Record<string, Record<string, string>> // Optional parameter to pass latest selected models
  ) => {
    // If already verifying, don't execute again
    if (isVerifying) {
      return;
    }

    // Ensure model data is loaded
    if (officialData.length === 0 && customData.length === 0) {
      return;
    }

    // Use passed model selection data or current state
    const currentSelectedModels = modelsToCheck || selectedModels;

    // Check if there are selected models that need verification
    let hasSelectedModels = false;
    for (const category in currentSelectedModels) {
      for (const optionId in currentSelectedModels[category]) {
        if (currentSelectedModels[category][optionId]) {
          hasSelectedModels = true;
          break;
        }
      }
      if (hasSelectedModels) break;
    }

    // If no selected models in state, try to get directly from configuration
    if (!hasSelectedModels) {
      // Directly check if each model exists in configuration
      const hasLlmMain = !!modelConfig.llm.modelName;
      const hasEmbedding = !!modelConfig.embedding.modelName;
      const hasReranker = !!modelConfig.rerank.modelName;
      const hasVlm = !!modelConfig.vlm.modelName;
      const hasTts = !!modelConfig.tts.modelName;
      const hasStt = !!modelConfig.stt.modelName;

      hasSelectedModels =
        hasLlmMain ||
        hasEmbedding ||
        hasReranker ||
        hasVlm ||
        hasTts ||
        hasStt;

      if (hasSelectedModels) {
        // Override current selected models with models from configuration
        currentSelectedModels.llm.main = modelConfig.llm.modelName;
        currentSelectedModels.embedding.embedding =
          modelConfig.embedding.modelName;
        currentSelectedModels.embedding.multi_embedding =
          modelConfig.multiEmbedding.modelName || "";
        currentSelectedModels.reranker.reranker = modelConfig.rerank.modelName;
        currentSelectedModels.multimodal.vlm = modelConfig.vlm.modelName;
        currentSelectedModels.voice.tts = modelConfig.tts.modelName;
        currentSelectedModels.voice.stt = modelConfig.stt.modelName;
      } else {
        return;
      }
    }

    setIsVerifying(true);

    // Prepare a new AbortController
    const abortController = new AbortController();
    const signal = abortController.signal;

    // Save reference for cancellation
    abortControllerRef.current = abortController;

    try {
      // Prepare list of models to verify
      const modelsToVerify: Array<{
        category: string;
        optionId: string;
        modelName: string;
        modelType: ModelType;
        isOfficialModel: boolean;
      }> = [];

      // Collect all models that need verification, using passed selected model data
      for (const [category, options] of Object.entries(currentSelectedModels)) {
        for (const [optionId, modelName] of Object.entries(options)) {
          if (!modelName) continue;

          let modelType = category as ModelType;
          if (category === "voice") {
            modelType =
              optionId === MODEL_TYPES.TTS ? MODEL_TYPES.TTS : MODEL_TYPES.STT;
          } else if (category === MODEL_TYPES.RERANK) {
            modelType = MODEL_TYPES.RERANK;
          } else if (category === "multimodal") {
            modelType = MODEL_TYPES.VLM;
          } else if (category === MODEL_TYPES.EMBEDDING) {
            modelType =
              optionId === MODEL_TYPES.MULTI_EMBEDDING
                ? MODEL_TYPES.MULTI_EMBEDDING
                : MODEL_TYPES.EMBEDDING;
          }

          // Find model in officialData or customData
          const isOfficialModel = officialData.some(
            (model) => model.name === modelName && model.type === modelType
          );

          // Add model to verification list
          modelsToVerify.push({
            category,
            optionId,
            modelName,
            modelType,
            isOfficialModel,
          });

          // Only update custom model status to "checking", official models are always "available"
          if (!isOfficialModel) {
            updateCustomModelStatus(
              modelName,
              modelType,
              MODEL_STATUS.CHECKING
            );
          }
        }
      }

      // If no models need verification, show message and return
      if (modelsToVerify.length === 0) {
        message.info({ content: "没有需要验证的模型", key: "verifying" });
        setIsVerifying(false);
        abortControllerRef.current = null;
        return;
      }

      // Verify all models in parallel
      await Promise.all(
        modelsToVerify.map(
          async ({ modelName, modelType, isOfficialModel }) => {
            // Call different verification methods based on model source
            let isConnected = false;

            if (isOfficialModel) {
              // Official models are always considered "available"
              isConnected = true;
            } else {
              // Custom models, verify using modelService
              try {
                isConnected = await modelService.verifyCustomModel(
                  modelName,
                  signal
                );

                // Update model status
                updateCustomModelStatus(
                  modelName,
                  modelType,
                  isConnected
                    ? MODEL_STATUS.AVAILABLE
                    : MODEL_STATUS.UNAVAILABLE
                );
              } catch (error: any) {
                // Check if request was cancelled
                if (error.name === "AbortError") {
                  return;
                }

                log.error(
                  `Failed to verify custom model ${modelName}:`,
                  error
                );
                updateCustomModelStatus(
                  modelName,
                  modelType,
                  MODEL_STATUS.UNAVAILABLE
                );
              }
            }
          }
        )
      );
    } catch (error: any) {
      // Check if request was cancelled
      if (error.name === "AbortError") {
        log.log("Verification cancelled by user");
        return;
      }

      log.error("Model verification failed:", error);
    } finally {
      if (!signal.aborted) {
        setIsVerifying(false);
        abortControllerRef.current = null;
      }
    }
  };

  // Verify all selected models
  const verifyModels = async () => {
    // If already verifying, don't execute again
    if (isVerifying) {
      return;
    }

    // Ensure model data is loaded
    if (officialModels.length === 0 && customModels.length === 0) {
      // Model data not yet loaded, skip verification
      return;
    }

    // Call internal verification function
    await verifyModelsInternal(officialModels, customModels, selectedModels);
  };

  // Synchronize model lists
  const handleSyncModels = async () => {
    setIsSyncing(true);
    try {
      await loadModelLists(true);
      message.success(t("modelConfig.message.syncSuccess"));
    } catch (error) {
      log.error(t("modelConfig.error.syncFailed"), error);
      message.error(t("modelConfig.error.syncFailed"));
    } finally {
      setIsSyncing(false);
    }
  };

  // Verify single model connection status (with throttling logic)
  const verifyOneModel = async (displayName: string, modelType: ModelType) => {
    // If empty model name, return directly
    if (!displayName) return;

    // Find model in officialModels or customModels
    const isOfficialModel = officialModels.some(
      (model) => model.displayName === displayName && model.type === modelType
    );

    // Official models are always considered "available"
    if (isOfficialModel) return;

    // If in throttling, clear previous timer
    if (throttleTimerRef.current) {
      clearTimeout(throttleTimerRef.current);
    }

    // Use throttling, delay 1s before verification to avoid repeated verification when switching models frequently
    throttleTimerRef.current = setTimeout(async () => {
      // Update custom model status to "checking"
      updateCustomModelStatus(displayName, modelType, MODEL_STATUS.CHECKING);

      try {
        // Use modelService to verify custom model
        const isConnected = await modelService.verifyCustomModel(displayName);

        // Update model status
        updateCustomModelStatus(
          displayName,
          modelType,
          isConnected ? MODEL_STATUS.AVAILABLE : MODEL_STATUS.UNAVAILABLE
        );
      } catch (error: any) {
        log.error(
          t("modelConfig.error.verifyCustomModel", { model: displayName }),
          error
        );
        updateCustomModelStatus(
          displayName,
          modelType,
          MODEL_STATUS.UNAVAILABLE
        );
      } finally {
        throttleTimerRef.current = null;
      }
    }, 1000);
  };

  // Apply model change logic (used by confirm modal)
  const applyModelChange = async (
    category: string,
    option: string,
    displayName: string
  ) => {
    // Update selected models
    setSelectedModels((prev) => ({
      ...prev,
      [category]: {
        ...prev[category],
        [option]: displayName,
      },
    }));

    // If has value, clear error state
    if (displayName) {
      setErrorFields((prev) => ({
        ...prev,
        [`${category}.${option}`]: false,
      }));
    }

    // Find complete model information to get API configuration
    let modelType = category as ModelType;
    if (category === "voice") {
      modelType =
        option === MODEL_TYPES.TTS ? MODEL_TYPES.TTS : MODEL_TYPES.STT;
    } else if (category === MODEL_TYPES.RERANK) {
      modelType = MODEL_TYPES.RERANK;
    } else if (category === "multimodal") {
      modelType = MODEL_TYPES.VLM;
    } else if (category === MODEL_TYPES.EMBEDDING) {
      modelType =
        option === MODEL_TYPES.MULTI_EMBEDDING
          ? MODEL_TYPES.MULTI_EMBEDDING
          : MODEL_TYPES.EMBEDDING;
    }

    const modelInfo = [...officialModels, ...customModels].find(
      (m) => m.displayName === displayName && m.type === modelType
    );

    // If newly selected model is a custom model and no status was previously set, set to "unchecked"
    if (
      modelInfo &&
      modelInfo.source === "custom" &&
      !modelInfo.connect_status
    ) {
      updateCustomModelStatus(displayName, modelType, MODEL_STATUS.UNCHECKED);
    }

    // Update configuration
    let configKey = category;
    if (
      category === MODEL_TYPES.EMBEDDING &&
      option === MODEL_TYPES.MULTI_EMBEDDING
    ) {
      configKey = "multiEmbedding";
    } else if (category === "multimodal") {
      configKey = MODEL_TYPES.VLM;
    } else if (category === MODEL_TYPES.RERANK) {
      configKey = MODEL_TYPES.RERANK;
    } else if (category === "voice" && option === "tts") {
      configKey = MODEL_TYPES.TTS;
    } else if (category === "voice" && option === "stt") {
      configKey = MODEL_TYPES.STT;
    }

    const apiConfig = modelInfo?.apiKey
      ? { apiKey: modelInfo.apiKey, modelUrl: modelInfo.apiUrl || "" }
      : { apiKey: "", modelUrl: "" };

    let configUpdate: any;
    if (!displayName) {
      // Clearing selection should actively clear stored config
      if (configKey === "embedding" || configKey === "multiEmbedding") {
        configUpdate = {
          [configKey]: {
            modelName: "",
            displayName: "",
            apiConfig: { apiKey: "", modelUrl: "" },
            dimension: 0,
          },
        };
      } else {
        configUpdate = {
          [configKey]: {
            modelName: "",
            displayName: "",
            apiConfig: { apiKey: "", modelUrl: "" },
          },
        };
      }
    } else {
      configUpdate = {
        [configKey]: {
          modelName: modelInfo?.name || "",
          displayName: displayName,
          apiConfig,
        },
      };
      // embedding needs dimension field
      if (configKey === "embedding" || configKey === "multiEmbedding") {
        configUpdate[configKey].dimension = modelInfo?.maxTokens || 0;
      }
    };

    // embedding needs dimension field
    if (configKey === "embedding" || configKey === "multiEmbedding") {
      configUpdate[configKey].dimension = modelInfo?.maxTokens || undefined;
    }

    // Model configuration update
    updateModelConfig(configUpdate);

    // When selecting a new model, automatically verify the model connectivity
    if (displayName) {
      await verifyOneModel(displayName, modelType);
    }

    // Schedule auto-save of the updated configuration to backend
    scheduleAutoSave();
  };

  // Handle model changes (with confirmation for embedding changes)
  const handleModelChange = async (
    category: string,
    option: string,
    displayName: string,
    skipConfirm: boolean = false
  ) => {
    const isEmbeddingCategory =
      category === MODEL_TYPES.EMBEDDING &&
      (option === MODEL_TYPES.EMBEDDING ||
        option === MODEL_TYPES.MULTI_EMBEDDING);

    if (isEmbeddingCategory && !skipConfirm) {
      const currentValue = selectedModels[category]?.[option] || "";
      // Only prompt when modifying from a non-empty value to a different value
      if (currentValue && currentValue !== displayName) {
        pendingChangeRef.current = { category, option, displayName };
        setIsModifyWarningOpen(true);
        return;
      }
      if (currentValue === displayName) {
        return;
      }
    }

    await applyModelChange(category, option, displayName);
  };

  const handleModifyOk = async () => {
    const pending = pendingChangeRef.current;
    if (pending) {
      await handleModelChange(
        pending.category,
        pending.option,
        pending.displayName,
        true
      );
    }
    pendingChangeRef.current = null;
    setIsModifyWarningOpen(false);
  };

  const handleModifyCancel = () => {
    pendingChangeRef.current = null;
    setIsModifyWarningOpen(false);
  };

  // Only update local UI state, no database operations involved
  const updateCustomModelStatus = (
    displayName: string,
    modelType: string,
    status: ModelConnectStatus
  ) => {
    setCustomModels((prev) => {
      const idx = prev.findIndex(
        (model) => model.displayName === displayName && model.type === modelType
      );
      if (idx === -1) return prev;
      const updated = [...prev];
      updated[idx] = {
        ...updated[idx],
        connect_status: status,
      };
      return updated;
    });
  };

  return (
    <>
      <div
        style={{
          width: "100%",
          margin: "0 auto",
          height: "100%",
          display: "flex",
          flexDirection: "column",
          gap: "12px",
        }}
      >
        <div
          style={{
            display: "flex",
            justifyContent: "flex-start",
            paddingRight: 12,
            marginLeft: "4px",
            height: LAYOUT_CONFIG.BUTTON_AREA_HEIGHT,
          }}
        >
          <Space size={10}>
            <Button type="primary" size="middle" onClick={handleSyncModels}>
              <SyncOutlined spin={isSyncing} />{" "}
              {t("modelConfig.button.syncModelEngine")}
            </Button>
            <Button
              type="primary"
              size="middle"
              icon={<PlusOutlined />}
              onClick={() => setIsAddModalOpen(true)}
            >
              {t("modelConfig.button.addCustomModel")}
            </Button>
            <Button
              type="primary"
              size="middle"
              icon={<EditOutlined />}
              onClick={() => setIsDeleteModalOpen(true)}
            >
              {t("modelConfig.button.editCustomModel")}
            </Button>
            <Button
              type="primary"
              size="middle"
              icon={<SafetyCertificateOutlined />}
              onClick={verifyModels}
              loading={isVerifying}
            >
              {t("modelConfig.button.checkConnectivity")}
            </Button>
          </Space>
        </div>

        <div
          style={{
            width: "100%",
            padding: "0 4px",
            flex: 1,
            display: "flex",
            flexDirection: "column",
          }}
        >
          <Row
            gutter={[LAYOUT_CONFIG.CARD_GAP, LAYOUT_CONFIG.CARD_GAP]}
            style={{ flex: 1 }}
          >
            {Object.entries(modelData).map(([key, category]) => (
              <Col
                xs={24}
                md={8}
                lg={8}
                key={key}
                style={{ height: "calc((100% - 12px) / 2)" }}
              >
                <Card
                  title={
                    <div
                      style={{
                        display: "flex",
                        alignItems: "center",
                        margin: "-12px -24px",
                        padding: LAYOUT_CONFIG.CARD_HEADER_PADDING,
                        paddingBottom: "12px",
                        backgroundColor:
                          CARD_THEMES[key as keyof typeof CARD_THEMES]
                            .backgroundColor,
                        borderBottom: `1px solid ${
                          CARD_THEMES[key as keyof typeof CARD_THEMES]
                            .borderColor
                        }`,
                        height: `${LAYOUT_CONFIG.HEADER_HEIGHT - 12}px`, // Subtract paddingBottom
                      }}
                    >
                      <h5
                        style={{
                          margin: 0,
                          marginLeft: LAYOUT_CONFIG.MODEL_TITLE_MARGIN_LEFT,
                          fontSize: "14px",
                          lineHeight: "32px",
                        }}
                      >
                        {category.title}
                      </h5>
                    </div>
                  }
                  variant="outlined"
                  className="model-card"
                  styles={{
                    body: {
                      padding: LAYOUT_CONFIG.CARD_BODY_PADDING,
                      height: `calc(100% - ${LAYOUT_CONFIG.HEADER_HEIGHT}px)`,
                    },
                  }}
                  style={{
                    height: "100%",
                    backgroundColor: "#ffffff",
                    display: "flex",
                    flexDirection: "column",
                  }}
                >
                  <Space
                    direction="vertical"
                    style={{
                      width: "100%",
                      height: "100%",
                    }}
                    size={12}
                  >
                    {category.options.map((option) => (
                      <ModelListCard
                        key={option.id}
                        type={
                          key === "voice"
                            ? option.id === MODEL_TYPES.TTS
                              ? MODEL_TYPES.TTS
                              : MODEL_TYPES.STT
                            : key === "multimodal"
                            ? MODEL_TYPES.VLM
                            : key === MODEL_TYPES.EMBEDDING &&
                              option.id === MODEL_TYPES.MULTI_EMBEDDING
                            ? MODEL_TYPES.MULTI_EMBEDDING
                            : (key as ModelType)
                        }
                        modelId={option.id}
                        modelTypeName={option.name}
                        selectedModel={selectedModels[key]?.[option.id] || ""}
                        onModelChange={(modelName) =>
                          handleModelChange(key, option.id, modelName)
                        }
                        officialModels={officialModels}
                        customModels={customModels}
                        onVerifyModel={verifyOneModel}
                        errorFields={errorFields}
                      />
                    ))}
                  </Space>
                </Card>
              </Col>
            ))}
          </Row>
        </div>

        <ModelAddDialog
          isOpen={isAddModalOpen}
          onClose={() => setIsAddModalOpen(false)}
          onSuccess={async (newModel) => {
            await loadModelLists(true);
            message.success(t("modelConfig.message.addSuccess"));

            if (newModel && newModel.name && newModel.type) {
              setTimeout(() => {
                verifyOneModel(newModel.name, newModel.type);
              }, 100);
            }
          }}
        />

        <ModelDeleteDialog
          isOpen={isDeleteModalOpen}
          onClose={() => setIsDeleteModalOpen(false)}
          onSuccess={async () => {
            await loadModelLists(true);
            return;
          }}
          customModels={customModels}
        />

        <EmbedderCheckModal
          emptyWarningOpen={false}
          onEmptyOk={() => {}}
          onEmptyCancel={() => {}}
          connectivityWarningOpen={false}
          onConnectivityOk={() => {}}
          onConnectivityCancel={() => {}}
          modifyWarningOpen={isModifyWarningOpen}
          onModifyOk={handleModifyOk}
          onModifyCancel={handleModifyCancel}
        />
      </div>
    </>
  );
});<|MERGE_RESOLUTION|>--- conflicted
+++ resolved
@@ -35,12 +35,7 @@
   llm: {
     title: t("modelConfig.category.llm"),
     options: [
-<<<<<<< HEAD
       { id: "main", name: t('modelConfig.option.mainModel') },
-=======
-      { id: "main", name: t("modelConfig.option.mainModel") },
-      { id: "secondary", name: t("modelConfig.option.secondaryModel") },
->>>>>>> 42a8f77f
     ],
   },
   embedding: {
