--- conflicted
+++ resolved
@@ -5,11 +5,8 @@
 from smolagents.tools import Tool
 
 from ..models.openai_llm import OpenAIModel
-<<<<<<< HEAD
-=======
 from ..models.openai_deep_thinking_llm import OpenAIDeepThinkingModel
 from .core_agent import CoreAgent, convert_code_format
->>>>>>> 31568d08
 from ..tools import *  # Used for tool creation, do not delete!!!
 from ..utils.observer import MessageObserver, ProcessType
 from .agent_model import AgentConfig, AgentHistory, ModelConfig, ToolConfig
@@ -24,12 +21,12 @@
     def create_model(model_config: ModelConfig, observer: MessageObserver, stop_event: Event) -> OpenAIModel:
         """
         Create a model instance based on configuration
-        
+
         Args:
             model_config: Model configuration
             observer: Observer instance
             stop_event: Stop event
-            
+
         Returns:
             OpenAIModel: Created model instance
         """
