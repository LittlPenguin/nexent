import os
from dotenv import load_dotenv

# Load environment variables
load_dotenv()


# Test voice file path
TEST_VOICE_PATH = os.path.join(os.path.dirname(
    os.path.dirname(__file__)), 'assets', 'test.wav')


# ModelEngine Configuration
MODEL_ENGINE_HOST = os.getenv('MODEL_ENGINE_HOST')
MODEL_ENGINE_APIKEY = os.getenv('MODEL_ENGINE_APIKEY')


# Elasticsearch Configuration
ES_HOST = os.getenv("ELASTICSEARCH_HOST")
ES_API_KEY = os.getenv("ELASTICSEARCH_API_KEY")
ES_PASSWORD = os.getenv("ELASTIC_PASSWORD")
ES_USERNAME = "elastic"
ELASTICSEARCH_SERVICE = os.getenv("ELASTICSEARCH_SERVICE")


# Data Processing Service Configuration
DATA_PROCESS_SERVICE = os.getenv("DATA_PROCESS_SERVICE")
CLIP_MODEL_PATH = os.getenv("CLIP_MODEL_PATH")


# Upload Configuration
MAX_FILE_SIZE = 100 * 1024 * 1024  # 100MB
MAX_CONCURRENT_UPLOADS = 5
UPLOAD_FOLDER = os.getenv('UPLOAD_FOLDER', 'uploads')


# Supabase Configuration
SUPABASE_URL = os.getenv('SUPABASE_URL')
SUPABASE_KEY = os.getenv('SUPABASE_KEY')


# ===== To be migrated to frontend configuration =====
# Email Configuration
IMAP_SERVER = os.getenv('IMAP_SERVER')
IMAP_PORT = os.getenv('IMAP_PORT')
SMTP_SERVER = os.getenv('SMTP_SERVER')
SMTP_PORT = os.getenv('SMTP_PORT')
MAIL_USERNAME = os.getenv('MAIL_USERNAME')
MAIL_PASSWORD = os.getenv('MAIL_PASSWORD')


# EXASearch Configuration
EXA_SEARCH_API_KEY = os.getenv('EXA_SEARCH_API_KEY')


# Image Filter Configuration
IMAGE_FILTER = os.getenv("IMAGE_FILTER", "false").lower() == "true"


# Default User and Tenant IDs
DEFAULT_USER_ID = "user_id"
DEFAULT_TENANT_ID = "tenant_id"


# Deployment Version Configuration
DEPLOYMENT_VERSION = os.getenv("DEPLOYMENT_VERSION", "speed")
IS_SPEED_MODE = DEPLOYMENT_VERSION == "speed"
DEFAULT_APP_DESCRIPTION_ZH = "Nexent 是一个开源智能体SDK和平台，能够将单一提示词转化为完整的多模态服务 —— 无需编排，无需复杂拖拉拽。基于 MCP 工具生态系统构建，Nexent 提供灵活的模型集成、可扩展的数据处理和强大的知识库管理。我们的目标很简单：将数据、模型和工具整合到一个智能中心中，让任何人都能轻松地将 Nexent 集成到项目中，使日常工作流程更智能、更互联。"
DEFAULT_APP_DESCRIPTION_EN = "Nexent is an open-source agent SDK and platform, which can convert a single prompt into a complete multi-modal service - without orchestration, without complex drag-and-drop. Built on the MCP tool ecosystem, Nexent provides flexible model integration, scalable data processing, and powerful knowledge base management. Our goal is simple: to integrate data, models, and tools into a central intelligence hub, allowing anyone to easily integrate Nexent into their projects, making daily workflows smarter and more interconnected."
DEFAULT_APP_NAME_ZH = "Nexent 智能体"
DEFAULT_APP_NAME_EN = "Nexent Agent"
DEFAULT_APP_ICON_URL = "data:image/svg+xml;utf8,%3Csvg%20xmlns%3D%22http%3A%2F%2Fwww.w3.org%2F2000%2Fsvg%22%20viewBox%3D%220%200%2024%2024%22%20fill%3D%22none%22%20shape-rendering%3D%22auto%22%20width%3D%2230%22%20height%3D%2230%22%3E%3Cmetadata%20xmlns%3Ardf%3D%22http%3A%2F%2Fwww.w3.org%2F1999%2F02%2F22-rdf-syntax-ns%23%22%20xmlns%3Axsi%3D%22http%3A%2F%2Fwww.w3.org%2F2001%2FXMLSchema-instance%22%20xmlns%3Adc%3D%22http%3A%2F%2Fpurl.org%2Fdc%2Felements%2F1.1%2F%22%20xmlns%3Adcterms%3D%22http%3A%2F%2Fpurl.org%2Fdc%2Fterms%2F%22%3E%3Crdf%3ARDF%3E%3Crdf%3ADescription%3E%3Cdc%3Atitle%3EBootstrap%20Icons%3C%2Fdc%3Atitle%3E%3Cdc%3Acreator%3EThe%20Bootstrap%20Authors%3C%2Fdc%3Acreator%3E%3Cdc%3Asource%20xsi%3Atype%3D%22dcterms%3AURI%22%3Ehttps%3A%2F%2Fgithub.com%2Ftwbs%2Ficons%3C%2Fdc%3Asource%3E%3Cdcterms%3Alicense%20xsi%3Atype%3D%22dcterms%3AURI%22%3Ehttps%3A%2F%2Fgithub.com%2Ftwbs%2Ficons%2Fblob%2Fmain%2FLICENSE%3C%2Fdcterms%3Alicense%3E%3Cdc%3Arights%3E%E2%80%9EBootstrap%20Icons%E2%80%9D%20(https%3A%2F%2Fgithub.com%2Ftwbs%2Ficons)%20by%20%E2%80%9EThe%20Bootstrap%20Authors%E2%80%9D%2C%20licensed%20under%20%E2%80%9EMIT%E2%80%9D%20(https%3A%2F%2Fgithub.com%2Ftwbs%2Ficons%2Fblob%2Fmain%2FLICENSE)%3C%2Fdc%3Arights%3E%3C%2Frdf%3ADescription%3E%3C%2Frdf%3ARDF%3E%3C%2Fmetadata%3E%3Cmask%20id%3D%22viewboxMask%22%3E%3Crect%20width%3D%2224%22%20height%3D%2224%22%20rx%3D%2212%22%20ry%3D%2212%22%20x%3D%220%22%20y%3D%220%22%20fill%3D%22%23fff%22%20%2F%3E%3C%2Fmask%3E%3Cg%20mask%3D%22url(%23viewboxMask)%22%3E%3Crect%20fill%3D%22url(%23backgroundLinear)%22%20width%3D%2224%22%20height%3D%2224%22%20x%3D%220%22%20y%3D%220%22%20%2F%3E%3Cdefs%3E%3ClinearGradient%20id%3D%22backgroundLinear%22%20gradientTransform%3D%22rotate(196%200.5%200.5)%22%3E%3Cstop%20stop-color%3D%22%232689cb%22%2F%3E%3Cstop%20offset%3D%221%22%20stop-color%3D%22%234226cb%22%2F%3E%3C%2FlinearGradient%3E%3C%2Fdefs%3E%3Cg%20transform%3D%22translate(2.4000000000000004%202.4000000000000004)%20scale(0.8)%22%3E%3Cg%20transform%3D%22translate(4%204)%22%3E%3Cpath%20d%3D%22M11.742%2010.344a6.5%206.5%200%201%200-1.397%201.398h-.001c.03.04.062.078.098.115l3.85%203.85a1%201%200%200%200%201.415-1.414l-3.85-3.85a1.012%201.012%200%200%200-.115-.1v.001ZM12%206.5a5.5%205.5%200%201%201-11%200%205.5%205.5%200%200%201%2011%200Z%22%20fill%3D%22%23fff%22%2F%3E%3C%2Fg%3E%3C%2Fg%3E%3C%2Fg%3E%3C%2Fsvg%3E"


# Minio Configuration
MINIO_ENDPOINT = os.getenv("MINIO_ENDPOINT")
MINIO_ACCESS_KEY = os.getenv("MINIO_ACCESS_KEY")
MINIO_SECRET_KEY = os.getenv("MINIO_SECRET_KEY")
MINIO_REGION = os.getenv("MINIO_REGION")
MINIO_DEFAULT_BUCKET = os.getenv("MINIO_DEFAULT_BUCKET")


# Postgres Configuration
POSTGRES_HOST = os.getenv("POSTGRES_HOST")
POSTGRES_USER = os.getenv("POSTGRES_USER")
NEXENT_POSTGRES_PASSWORD = os.getenv("NEXENT_POSTGRES_PASSWORD")
POSTGRES_DB = os.getenv("POSTGRES_DB")
POSTGRES_PORT = os.getenv("POSTGRES_PORT")


# Data Processing Service Configuration
REDIS_URL = os.getenv("REDIS_URL")
REDIS_BACKEND_URL = os.getenv("REDIS_BACKEND_URL")
REDIS_PORT = int(os.getenv("REDIS_PORT", "6379"))
FLOWER_PORT = int(os.getenv("FLOWER_PORT", "5555"))


# Ray Configuration
RAY_ACTOR_NUM_CPUS = int(os.getenv("RAY_ACTOR_NUM_CPUS", "2"))
RAY_DASHBOARD_PORT = int(os.getenv("RAY_DASHBOARD_PORT", "8265"))
RAY_DASHBOARD_HOST = os.getenv("RAY_DASHBOARD_HOST", "0.0.0.0")
RAY_NUM_CPUS = os.getenv("RAY_NUM_CPUS")
RAY_PLASMA_DIRECTORY = os.getenv("RAY_PLASMA_DIRECTORY", "/tmp")
RAY_OBJECT_STORE_MEMORY_GB = float(
    os.getenv("RAY_OBJECT_STORE_MEMORY_GB", "2.0"))
RAY_TEMP_DIR = os.getenv("RAY_TEMP_DIR", "/tmp/ray")
RAY_LOG_LEVEL = os.getenv("RAY_LOG_LEVEL", "INFO").upper()


# Service Control Flags
DISABLE_RAY_DASHBOARD = os.getenv(
    "DISABLE_RAY_DASHBOARD", "false").lower() == "true"
DISABLE_CELERY_FLOWER = os.getenv(
    "DISABLE_CELERY_FLOWER", "false").lower() == "true"
DOCKER_ENVIRONMENT = os.getenv("DOCKER_ENVIRONMENT", "false").lower() == "true"


# Celery Configuration
CELERY_WORKER_PREFETCH_MULTIPLIER = int(
    os.getenv("CELERY_WORKER_PREFETCH_MULTIPLIER", "1"))
CELERY_TASK_TIME_LIMIT = int(os.getenv("CELERY_TASK_TIME_LIMIT", "3600"))
ELASTICSEARCH_REQUEST_TIMEOUT = int(
    os.getenv("ELASTICSEARCH_REQUEST_TIMEOUT", "30"))


# Worker Configuration
RAY_ADDRESS = os.getenv("RAY_ADDRESS", "auto")
QUEUES = os.getenv("QUEUES", "process_q,forward_q")
# Will be dynamically set based on PID if not provided
WORKER_NAME = os.getenv("WORKER_NAME")
WORKER_CONCURRENCY = int(os.getenv("WORKER_CONCURRENCY", "4"))


# Voice Service Configuration
APPID = os.getenv("APPID", "")
TOKEN = os.getenv("TOKEN", "")
CLUSTER = os.getenv("CLUSTER", "volcano_tts")
VOICE_TYPE = os.getenv("VOICE_TYPE", "zh_male_jieshuonansheng_mars_bigtts")
SPEED_RATIO = float(os.getenv("SPEED_RATIO", "1.3"))


# Memory Feature
MEMORY_SWITCH_KEY = "MEMORY_SWITCH"
MEMORY_AGENT_SHARE_KEY = "MEMORY_AGENT_SHARE"
DISABLE_AGENT_ID_KEY = "DISABLE_AGENT_ID"
DISABLE_USERAGENT_ID_KEY = "DISABLE_USERAGENT_ID"
DEFAULT_MEMORY_SWITCH_KEY = "Y"
DEFAULT_MEMORY_AGENT_SHARE_KEY = "always"


<<<<<<< HEAD
DEFAULT_LLM_MAX_TOKENS = 4096


# MCP Server
LOCAL_MCP_SERVER = os.getenv("NEXENT_MCP_SERVER")


# Invite code
INVITE_CODE = os.getenv("INVITE_CODE")
=======
DEFAULT_LLM_MAX_TOKENS = 4096
>>>>>>> 4e7f5566
<|MERGE_RESOLUTION|>--- conflicted
+++ resolved
@@ -148,7 +148,6 @@
 DEFAULT_MEMORY_AGENT_SHARE_KEY = "always"
 
 
-<<<<<<< HEAD
 DEFAULT_LLM_MAX_TOKENS = 4096
 
 
@@ -157,7 +156,4 @@
 
 
 # Invite code
-INVITE_CODE = os.getenv("INVITE_CODE")
-=======
-DEFAULT_LLM_MAX_TOKENS = 4096
->>>>>>> 4e7f5566
+INVITE_CODE = os.getenv("INVITE_CODE")