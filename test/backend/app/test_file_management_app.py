--- conflicted
+++ resolved
@@ -520,12 +520,12 @@
 
         # Configure mocks
         mock_get_user.return_value = ("user123", "tenant456", "zh")
-        
+
         # Mock the generator to yield some data then raise an exception
         async def mock_generator(*args, **kwargs):
             yield "data: {\"type\": \"progress\", \"progress\": 50}\n\n"
             raise Exception("Processing failed")
-        
+
         mock_preprocess_generator.return_value = mock_generator()
 
         # Mock preprocess manager
@@ -545,7 +545,6 @@
             assert response is not None
 
 
-<<<<<<< HEAD
 @pytest.mark.asyncio
 async def test_process_image_file(mock_files):
     # Import directly in the test to use the already established mocks
@@ -697,8 +696,6 @@
     assert "File document.txt" in result
 
 
-=======
->>>>>>> da73578d
 def test_options_route():
     # Create test client
     with TestClient(app) as client:
