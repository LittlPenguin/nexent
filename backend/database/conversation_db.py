--- conflicted
+++ resolved
@@ -161,20 +161,16 @@
                 "unit_content": unit['content'],
                 "delete_flag": 'N'
             }
-<<<<<<< HEAD
 
             if user_id:
                 row_data["created_by"] = user_id
                 row_data["updated_by"] = user_id
-            data_list.append(row_data)
-=======
-            
+
             # Insert and get unit_id
             stmt = insert(ConversationMessageUnit).values(**row_data).returning(ConversationMessageUnit.unit_id)
             result = session.execute(stmt)
             unit_id = result.scalar_one()
             unit_ids.append(unit_id)
->>>>>>> 9e5654af
 
         return unit_ids
 
@@ -712,7 +708,7 @@
             - search_type: Source tool
             - tool_sign: Source tool simple identifier, used for summary differentiation
             Optional fields:
-            - unit_id: Message unit ID (integer) 
+            - unit_id: Message unit ID (integer)
             - score_overall: Overall relevance score
             - score_accuracy: Accuracy score
             - score_semantic: Semantic relevance score
