"use client";

import { useState, useEffect, useMemo, useCallback, memo } from "react";
import { useTranslation } from "react-i18next";

import { Button, App, Tabs, Tooltip } from "antd";
import {
  SettingOutlined,
  LoadingOutlined,
  ApiOutlined,
  ReloadOutlined,
} from "@ant-design/icons";

import { TOOL_SOURCE_TYPES } from "@/const/agentConfig";
import {
  Tooltip as CustomTooltip,
  TooltipTrigger,
  TooltipContent,
} from "@/components/ui/tooltip";
import log from "@/lib/logger";
import { Tool, ToolPoolProps, ToolGroup } from "@/types/agentConfig";
import {
  fetchTools,
  searchToolConfig,
  updateToolConfig,
} from "@/services/agentConfigService";
import { updateToolList } from "@/services/mcpService";

import ToolConfigModal from "./ToolConfigModal";
import McpConfigModal from "../McpConfigModal";

/**
 * Tool Pool Component
 */
function ToolPool({
  selectedTools,
  onSelectTool,
  tools = [],
  loadingTools = false,
  mainAgentId,
  localIsGenerating = false,
  onToolsRefresh,
  isEditingMode = false, // New: Default not in editing mode
  isGeneratingAgent = false, // New: Default not in generating state
  isEmbeddingConfigured = true,
}: ToolPoolProps) {
  const { t } = useTranslation("common");
  const { message } = App.useApp();

  const [isToolModalOpen, setIsToolModalOpen] = useState(false);
  const [currentTool, setCurrentTool] = useState<Tool | null>(null);
  const [pendingToolSelection, setPendingToolSelection] = useState<{
    tool: Tool;
    isSelected: boolean;
  } | null>(null);
  const [isMcpModalOpen, setIsMcpModalOpen] = useState(false);
  const [isRefreshing, setIsRefreshing] = useState(false);
  const [activeTabKey, setActiveTabKey] = useState<string>("");

  // Use useMemo to cache tool grouping
  const toolGroups = useMemo(() => {
    const groups: ToolGroup[] = [];
    const groupMap = new Map<string, Tool[]>();

    // Group by source and usage
    tools.forEach((tool) => {
      let groupKey: string;
      let groupLabel: string;

      if (tool.source === TOOL_SOURCE_TYPES.MCP) {
        // MCP tools grouped by usage
        const usage = tool.usage || TOOL_SOURCE_TYPES.OTHER;
        groupKey = `mcp-${usage}`;
        groupLabel = usage;
      } else if (tool.source === TOOL_SOURCE_TYPES.LOCAL) {
        groupKey = TOOL_SOURCE_TYPES.LOCAL;
        groupLabel = t("toolPool.group.local");
      } else if (tool.source === TOOL_SOURCE_TYPES.LANGCHAIN) {
        groupKey = TOOL_SOURCE_TYPES.LANGCHAIN;
        groupLabel = t("toolPool.group.langchain");
      } else {
        // Other types
        groupKey = tool.source || TOOL_SOURCE_TYPES.OTHER;
        groupLabel = tool.source || t("toolPool.group.other");
      }

      if (!groupMap.has(groupKey)) {
        groupMap.set(groupKey, []);
      }
      groupMap.get(groupKey)!.push(tool);
    });

    // Convert to array and sort
    groupMap.forEach((tools, key) => {
      const sortedTools = tools.sort((a, b) => {
        // Sort by creation time
        if (!a.create_time && !b.create_time) return 0;
        if (!a.create_time) return 1;
        if (!b.create_time) return -1;
        return a.create_time.localeCompare(b.create_time);
      });

      groups.push({
        key,
        label: key.startsWith("mcp-")
          ? key.replace("mcp-", "")
          : key === TOOL_SOURCE_TYPES.LOCAL
          ? t("toolPool.group.local")
          : key === TOOL_SOURCE_TYPES.LANGCHAIN
          ? t("toolPool.group.langchain")
          : key,
        tools: sortedTools,
      });
    });

    // Sort by priority: local > langchain > mcp groups
    return groups.sort((a, b) => {
      const getPriority = (key: string) => {
        if (key === TOOL_SOURCE_TYPES.LOCAL) return 1;
        if (key === TOOL_SOURCE_TYPES.LANGCHAIN) return 2;
        if (key.startsWith("mcp-")) return 3;
        return 4;
      };
      return getPriority(a.key) - getPriority(b.key);
    });
  }, [tools, t]);

  // Set default active tab
  useEffect(() => {
    if (toolGroups.length > 0 && !activeTabKey) {
      setActiveTabKey(toolGroups[0].key);
    }
  }, [toolGroups, activeTabKey]);

  // Use useMemo to cache the selected tool ID set to improve lookup efficiency
  const selectedToolIds = useMemo(() => {
    return new Set(selectedTools.map((tool) => tool.id));
  }, [selectedTools]);

  // Use useCallback to cache the tool selection processing function
  const handleToolSelect = useCallback(
    async (tool: Tool, isSelected: boolean, e: React.MouseEvent) => {
      e.stopPropagation();

      // Disable tool selection during generation
      if (isGeneratingAgent) {
        return;
      }

      // Block knowledge_base_search when embedding model is not configured
      const embeddingBlocked =
        tool.name === "knowledge_base_search" && !isEmbeddingConfigured;
      if (embeddingBlocked) {
        return;
      }

      // Only block the action when attempting to select an unavailable tool.
      if (tool.is_available === false && isSelected) {
        message.error(t("tool.message.unavailable"));
        return;
      }

      if (!mainAgentId) {
        message.error(t("tool.error.noMainAgentId"));
        return;
      }

      try {
        // step 1: get tool config from database
        const searchResult = await searchToolConfig(
          parseInt(tool.id),
          parseInt(mainAgentId)
        );
        if (!searchResult.success) {
          message.error(t("tool.error.configFetchFailed"));
          return;
        }

        let params: Record<string, any> = {};

        // use config from database or default config
        if (searchResult.data?.params) {
          params = searchResult.data.params || {};
        } else {
          // if there is no saved config, use default value
          params = (tool.initParams || []).reduce((acc, param) => {
            if (param && param.name) {
              acc[param.name] = param.value;
            }
            return acc;
          }, {} as Record<string, any>);
        }

        // step 2: if the tool is enabled, check required fields
        if (isSelected && tool.initParams && tool.initParams.length > 0) {
          const missingRequiredFields = tool.initParams
            .filter(
              (param) =>
                param &&
                param.required &&
                (params[param.name] === undefined ||
                  params[param.name] === "" ||
                  params[param.name] === null)
            )
            .map((param) => param.name);

          if (missingRequiredFields.length > 0) {
            setCurrentTool({
              ...tool,
              initParams: tool.initParams.map((param) => ({
                ...param,
                value: params[param.name] || param.value,
              })),
            });
            setPendingToolSelection({ tool, isSelected });
            setIsToolModalOpen(true);
            return;
          }
        }

        // step 3: if all checks pass, update tool config
        const updateResult = await updateToolConfig(
          parseInt(tool.id),
          parseInt(mainAgentId),
          params,
          isSelected
        );

        if (updateResult.success) {
          onSelectTool(tool, isSelected);
          message.success(
            t("tool.message.statusUpdated", {
              name: tool.name,
              status: isSelected ? t("common.enabled") : t("common.disabled"),
            })
          );
        } else {
          message.error(updateResult.message || t("tool.error.updateFailed"));
        }
      } catch (error) {
        message.error(t("tool.error.updateRetry"));
      }
    },
    [
      mainAgentId,
      onSelectTool,
      t,
      isGeneratingAgent,
      message,
      isEmbeddingConfigured,
    ]
  );

  // Use useCallback to cache the tool configuration click processing function
  const handleConfigClick = useCallback(
    (tool: Tool, e: React.MouseEvent) => {
      e.stopPropagation();

      // Disable tool configuration during generation
      if (isGeneratingAgent) {
        return;
      }

      setCurrentTool(tool);
      setIsToolModalOpen(true);
    },
    [isGeneratingAgent]
  );

  // Use useCallback to cache the tool save processing function
  const handleToolSave = useCallback(
    (updatedTool: Tool) => {
      if (pendingToolSelection) {
        const { tool, isSelected } = pendingToolSelection;
        const missingRequiredFields = updatedTool.initParams
          .filter(
            (param) =>
              param.required &&
              (param.value === undefined ||
                param.value === "" ||
                param.value === null)
          )
          .map((param) => param.name);

        if (missingRequiredFields.length > 0) {
          message.error(
            t("toolPool.error.requiredFields", {
              fields: missingRequiredFields.join(", "),
            })
          );
          return;
        }

        const mockEvent = {
          stopPropagation: () => {},
          preventDefault: () => {},
          nativeEvent: new MouseEvent("click"),
          isDefaultPrevented: () => false,
          isPropagationStopped: () => false,
          persist: () => {},
        } as React.MouseEvent;

        handleToolSelect(updatedTool, isSelected, mockEvent);
      }

      setIsToolModalOpen(false);
      setPendingToolSelection(null);
    },
    [pendingToolSelection, handleToolSelect, t]
  );

  // Use useCallback to cache the modal close processing function
  const handleModalClose = useCallback(() => {
    setIsToolModalOpen(false);
    setPendingToolSelection(null);
  }, []);

  // Tool list refresh handler function
  const handleRefreshTools = useCallback(async () => {
    if (isRefreshing || localIsGenerating) return;

    setIsRefreshing(true);
    try {
      // Step 1: Update backend tool status, rescan MCP and local tools
      const updateResult = await updateToolList();
      if (!updateResult.success) {
        message.warning(t("toolManagement.message.updateStatusFailed"));
      }

      // Step 2: Get the latest tool list
      const fetchResult = await fetchTools();
      if (fetchResult.success) {
        // Call parent component's refresh callback to update tool list state
        if (onToolsRefresh) {
          onToolsRefresh();
        }
      } else {
        message.error(
          fetchResult.message || t("toolManagement.message.refreshFailed")
        );
      }
    } catch (error) {
      log.error(t("debug.log.refreshToolsFailed"), error);
      message.error(t("toolManagement.message.refreshFailedRetry"));
    } finally {
      setIsRefreshing(false);
    }
  }, [isRefreshing, localIsGenerating, onToolsRefresh, t]);

  // Listen for tool update events
  useEffect(() => {
    const handleToolsUpdate = async () => {
      try {
        // Re-fetch the latest tool list to ensure newly added MCP tools are included
        const fetchResult = await fetchTools();
        if (fetchResult.success) {
          // Call parent component's refresh callback to update tool list state
          if (onToolsRefresh) {
            onToolsRefresh();
          }
        } else {
          log.error(
            "Auto refresh tool list failed after MCP configuration:",
            fetchResult.message
          );
        }
      } catch (error) {
        log.error(
          "Error during auto refresh tool list after MCP configuration:",
          error
        );
      }
    };

    window.addEventListener("toolsUpdated", handleToolsUpdate);
    return () => {
      window.removeEventListener("toolsUpdated", handleToolsUpdate);
    };
  }, [onToolsRefresh]);

  // Use memo to optimize the rendering of tool items
  const ToolItem = memo(({ tool }: { tool: Tool }) => {
    const isSelected = selectedToolIds.has(tool.id);
    const isAvailable = tool.is_available !== false; // Default to true, only unavailable when explicitly false
    const isEmbeddingBlocked =
      tool.name === "knowledge_base_search" && !isEmbeddingConfigured;
    const isEffectivelyAvailable = isAvailable && !isEmbeddingBlocked;
    const isDisabled = localIsGenerating || !isEditingMode || isGeneratingAgent; // Disable only during generation or view-only

    const kbUnavailableTip = isEmbeddingBlocked
      ? "您尚未配置 Embedding 模型，无法使用依赖向量化能力的 Agent 工具。"
      : undefined;

    const item = (
      <div
        className={`border-2 rounded-md p-2 flex items-center transition-all duration-300 ease-in-out min-h-[45px] shadow-sm ${
          !isEffectivelyAvailable
            ? isSelected
              ? "bg-blue-100 border-blue-400 opacity-60"
              : "bg-gray-50 border-gray-200 opacity-60 cursor-not-allowed"
            : isSelected
            ? "bg-blue-100 border-blue-400 shadow-md"
            : "border-gray-200 hover:border-blue-300 hover:shadow-md"
<<<<<<< HEAD
        } ${isDisabled ? "opacity-50 cursor-not-allowed" : "cursor-pointer"}`}
=======
        } ${
          isDisabled
            ? "opacity-50 cursor-not-allowed"
            : !isEffectivelyAvailable
            ? "cursor-not-allowed"
            : "cursor-pointer"
        }`}
        title={
          isEmbeddingBlocked
            ? undefined
            : !isEffectivelyAvailable
            ? isSelected
              ? t("toolPool.tooltip.disabledTool")
              : t("toolPool.tooltip.unavailableTool")
            : !isEditingMode
            ? t("toolPool.tooltip.viewOnlyMode")
            : tool.name
        }
>>>>>>> 07de4fd7
        onClick={(e) => {
          if (isDisabled) {
            return;
          }
          if (!isEffectivelyAvailable && !isSelected) {
            if (!isEmbeddingBlocked) {
              message.warning(t("toolPool.message.unavailable"));
            }
            return;
          }
          handleToolSelect(tool, !isSelected, e);
        }}
      >
        {/* Tool name left */}
        <div className="flex-1 overflow-hidden">
        <div
                className={`font-medium text-sm truncate transition-colors duration-300 ${
                  !isEffectivelyAvailable && !isSelected ? "text-gray-400" : ""
                }`}
                style={{
                  maxWidth: "300px",
                  overflow: "hidden",
                  textOverflow: "ellipsis",
                  whiteSpace: "nowrap",
                  display: "inline-block",
                  verticalAlign: "middle",
                }}
              >
                {tool.name}
              </div>
          
        </div>
        {/* Settings button right - Tag removed */}
        <div className="flex items-center gap-2 ml-2">
          <button
            type="button"
            onClick={(e) => {
              e.stopPropagation(); // Prevent triggering parent element click event
              if (localIsGenerating || isGeneratingAgent) return;
              if (!isEffectivelyAvailable) {
                if (isSelected && isEditingMode) {
                  handleToolSelect(tool, false, e);
                } else if (!isEditingMode) {
                  message.warning(t("toolPool.message.viewOnlyMode"));
                  return;
                } else {
                  if (!isEmbeddingBlocked) {
                    message.warning(t("toolPool.message.unavailable"));
                  }
                }
                return;
              }
              handleConfigClick(tool, e);
            }}
            disabled={localIsGenerating || isGeneratingAgent}
            aria-label={t("toolPool.button.settings", {
              defaultValue: "Settings",
            })}
            title={t("toolPool.button.settings", { defaultValue: "Settings" })}
            className={`flex-shrink-0 flex items-center justify-center bg-transparent ${
              localIsGenerating || isGeneratingAgent
                ? "text-gray-300 cursor-not-allowed"
                : "text-gray-500 hover:text-blue-500"
            }`}
            style={{ border: "none", padding: "4px" }}
          >
            <SettingOutlined style={{ fontSize: "16px" }} />
          </button>
        </div>
      </div>
    );

    return kbUnavailableTip ? (
      <Tooltip title={kbUnavailableTip} placement="top">
        {item}
      </Tooltip>
    ) : (
      item
    );
  });

  // Generate Tabs configuration
  const tabItems = toolGroups.map((group) => {
    // Limit tab display to maximum 7 characters
    const displayLabel =
      group.label.length > 7
        ? `${group.label.substring(0, 7)}...`
        : group.label;

    return {
      key: group.key,
      label: (
        <span
          style={{
            display: "block",
            maxWidth: "70px",
            overflow: "hidden",
            textOverflow: "ellipsis",
            whiteSpace: "nowrap",
          }}
        >
          {displayLabel}
        </span>
      ),
      children: (
        <div
          className="flex flex-col gap-3 pr-2"
          style={{
            height: "100%",
            overflowY: "auto",
            padding: "8px 0",
            maxHeight: "100%",
          }}
        >
          {group.tools.map((tool) => (
            <ToolItem key={tool.id} tool={tool} />
          ))}
        </div>
      ),
    };
  });

  return (
    <div className="flex flex-col h-full min-h-0 overflow-hidden">
      <div className="flex justify-between items-center mb-2 flex-shrink-0">
        <div className="flex items-center">
          <h4 className="text-md font-medium text-gray-700">
            {t("toolPool.title")}
          </h4>
        </div>
        <div className="flex items-center gap-2">
          <Button
            type="text"
            size="small"
            icon={isRefreshing ? <LoadingOutlined /> : <ReloadOutlined />}
            onClick={handleRefreshTools}
            disabled={localIsGenerating || isRefreshing || isGeneratingAgent}
            className="text-green-500 hover:text-green-600 hover:bg-green-50"
            title={t("toolManagement.refresh.title")}
          >
            {isRefreshing
              ? t("toolManagement.refresh.button.refreshing")
              : t("toolManagement.refresh.button.refresh")}
          </Button>
          <Button
            type="text"
            size="small"
            icon={<ApiOutlined />}
            onClick={() => setIsMcpModalOpen(true)}
            disabled={localIsGenerating || isGeneratingAgent}
            className="text-blue-500 hover:text-blue-600 hover:bg-blue-50"
            title={t("toolManagement.mcp.title")}
          >
            {t("toolManagement.mcp.button")}
          </Button>
          {loadingTools && (
            <span className="text-sm text-gray-500">
              {t("toolPool.loading")}
            </span>
          )}
        </div>
      </div>
      <div className="flex-1 min-h-0 border-t pt-2 pb-2 overflow-hidden">
        {loadingTools ? (
          <div className="flex items-center justify-center h-full">
            <span className="text-gray-500">{t("toolPool.loadingTools")}</span>
          </div>
        ) : toolGroups.length === 0 ? (
          <div className="flex items-center justify-center h-full">
            <span className="text-gray-500">{t("toolPool.noTools")}</span>
          </div>
        ) : (
          <div style={{ height: "100%" }}>
            <Tabs
              tabPosition="left"
              activeKey={activeTabKey}
              onChange={setActiveTabKey}
              items={tabItems}
              className="h-full tool-pool-tabs"
              style={{
                height: "100%",
              }}
              tabBarStyle={{
                minWidth: "80px",
                maxWidth: "100px",
                padding: "4px 0",
                margin: 0,
              }}
            />
          </div>
        )}
      </div>

      <ToolConfigModal
        isOpen={isToolModalOpen}
        onCancel={handleModalClose}
        onSave={handleToolSave}
        tool={currentTool}
        mainAgentId={parseInt(mainAgentId || "0")}
        selectedTools={selectedTools}
      />

      <McpConfigModal
        visible={isMcpModalOpen}
        onCancel={() => setIsMcpModalOpen(false)}
      />
    </div>
  );
}

// Use memo to optimize the rendering of ToolPool component
export const MemoizedToolPool = memo(ToolPool);<|MERGE_RESOLUTION|>--- conflicted
+++ resolved
@@ -401,9 +401,6 @@
             : isSelected
             ? "bg-blue-100 border-blue-400 shadow-md"
             : "border-gray-200 hover:border-blue-300 hover:shadow-md"
-<<<<<<< HEAD
-        } ${isDisabled ? "opacity-50 cursor-not-allowed" : "cursor-pointer"}`}
-=======
         } ${
           isDisabled
             ? "opacity-50 cursor-not-allowed"
@@ -422,7 +419,6 @@
             ? t("toolPool.tooltip.viewOnlyMode")
             : tool.name
         }
->>>>>>> 07de4fd7
         onClick={(e) => {
           if (isDisabled) {
             return;
@@ -453,7 +449,7 @@
               >
                 {tool.name}
               </div>
-          
+
         </div>
         {/* Settings button right - Tag removed */}
         <div className="flex items-center gap-2 ml-2">
