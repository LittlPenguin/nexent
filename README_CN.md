![Nexent Banner](./assets/NexentBanner.png)

[![English](https://img.shields.io/badge/English-README-blue)](README.md)
[![中文](https://img.shields.io/badge/中文-README-green)](README_CN.md)

Nexent 是一个开源智能体平台，能够将流程的自然语言转化为完整的多模态智能体 —— 无需编排，无需复杂拖拉拽。基于 MCP 工具生态，Nexent 提供强大的模型集成、数据处理、知识库管理、零代码智能体开发能力。我们的目标很简单：将数据、模型和工具整合到一个智能中心中，使日常工作流程更智能、更互联。

> 一个提示词，无限种可能。

### 🌟 立即体验 Nexent

- 🌐 访问我们的[官方网站](http://nexent.tech/)了解更多信息
- 🚀 [一键试用](http://nexent.tech/try)体验 Nexent 的强大功能

https://github.com/user-attachments/assets/0758629c-3477-4cd4-a737-0aab330d53a7

# 🤝 加入我们的社区

> *If you want to go fast, go alone; if you want to go far, go together.*

我们仍处于首个开源阶段，目标是在 **2025 年 6 月发布 Nexent v1 稳定版**。在此之前，我们将持续快速发布核心功能 —— 我们期待您的参与：

* **🗺️ 查看我们的 [功能地图](https://github.com/orgs/ModelEngine-Group/projects/6)** 探索当前和即将推出的功能。
* **🔍 试用当前版本** 并在 [问题反馈](https://github.com/ModelEngine-Group/nexent/issues) 中留下想法或报告错误。

> *Rome wasn't built in a day.*

虽然许多关键功能仍在积极开发中，但如果我们的愿景与您产生共鸣，请通过 **[贡献指南](CONTRIBUTING_CN.md)** 加入我们，共同塑造 Nexent。

早期贡献者不会被忽视：从特殊徽章和纪念品到其他实质性奖励，我们致力于感谢那些帮助 Nexent 诞生的先驱者。

最重要的是，我们需要关注度。请为仓库点星 ⭐ 并关注，与朋友分享，帮助更多开发者发现 Nexent —— 您的每一次点击都能为项目带来新的参与者，保持发展势头。

# ⚡ 先来试试看

### 1. 📋 系统要求  

| 资源 | 最低要求 |
|----------|---------|
| **CPU**  | 2 核 |
| **内存**  | 6 GiB   |
| **软件** | 已安装 Docker 和 Docker Compose |

### 2. 🛠️ 使用 Docker Compose 快速开始

```bash
git clone https://github.com/ModelEngine-Group/nexent.git
cd nexent/docker
cp .env.example .env # fill only nessasary configs
bash deploy.sh
```

当容器运行后，在浏览器中打开 **http://localhost:3000** 并按照设置向导操作。

### 3. 🤖 模型配置与模型提供商推荐

我们建议使用以下模型提供商：

| 模型类型 | 提供商 | 说明 |
|------------|----------|-------|
| LLM 与 VLLM | [硅基流动](https://siliconflow.cn/) | 提供免费额度 |
| LLM 与 VLLM | [阿里云百炼](https://bailian.console.aliyun.com/) | 提供免费额度 |
| Embedding | [Jina](https://jina.ai/) | 提供免费额度 |
| TTS 与 STT | [火山引擎语音](https://www.volcengine.com/product/voice-tech) | 个人用户免费 |
| 搜索 | [EXA](https://exa.ai/) | 提供免费额度 |

您需要在模型配置页面输入以下信息：
- Base URL
- API Key
- Model Name

以下配置需要添加到您的 `.env` 文件中（我们将尽快把这些配置前端化）：
- TTS 与 STT 相关配置
- EXA 搜索 API Key

> ℹ️ 由于开发紧张，目前我们仅支持 Jina Embedding 模型。其他模型的支持将在未来版本中添加。有关 Jina API 密钥获取，请参阅我们的[常见问题](FAQ_CN.md)。

### 4. ❓ 需要帮助？

- 浏览 [常见问题](FAQ_CN.md) 了解常见安装问题。  
- 在我们的 [Discord 社区](https://discord.gg/tb5H3S3wyv) 中提问。  
- 在 [GitHub Issues](https://github.com/ModelEngine-Group/nexent/issues) 中提交错误报告或功能建议。

### 5. 🔧 开发 Nexent

想要从源代码构建或添加新功能？查看 [贡献指南](CONTRIBUTING_CN.md) 获取分步说明。

### 6. 🛠️ 从源码构建

想要从源码运行 Nexent？查看我们的[开发者指南](DEVELOPPER_NOTE_CN.md)获取详细的设置说明和自定义选项。

## ✨ 主要特性

`1` **智能体提示词自动生成**  
   将自然语言转化为可被Agent执行的提示词。Nexent可以根据你的需要自动选择正确的工具并为每个请求规划最佳执行路径。

   ![Feature 1](./assets/Feature1.png)

`2` **可扩展数据处理引擎**  
   支持 20+ 数据格式的快速 OCR 和表格结构提取，从单进程到大规模批处理管道都能平滑扩展。

   ![Feature 2](./assets/Feature2.png)

`3` **个人级知识库**  
   实时导入文件，自动总结，让智能体能够即时访问个人和全局知识，并了解每个知识库能提供什么。

   ![Feature 3](./assets/Feature3.png)

`4` **互联网知识搜索**  
   连接 5+ 个网络搜索提供商，让智能体能够将最新的互联网信息与您的私有数据结合。

   ![Feature 4](./assets/Feature4.png)

`5` **知识级可追溯性**  
   提供来自网络和知识库来源的精确引用，使每个事实都可验证。

   ![Feature 5](./assets/Feature5.png)

`6` **多模态理解与对话**  
   说话、打字、文件或展示图片。Nexent 理解语音、文本和图片，甚至可以根据需求生成新图像。

   ![Feature 6](./assets/Feature6.png)

`7` **MCP 工具生态系统**  
   插入或构建符合 MCP 规范的 Python 插件；无需修改核心代码即可更换模型、工具和链。

   ![Feature 7](./assets/Feature7.png)

# 🐛 已知问题

<<<<<<< HEAD
1. 📦 **Docker镜像体积较大**  
   我们注意到当前的Docker镜像体积较大（10GB左右），这是因为包含了强大的可扩展的数据处理引擎和数据处理算法与模型，我们会尽快推出Lite版的镜像以减少镜像体积，以便让部署更快更轻量。

2📝 **代码类输出可能被误认为可执行**  
=======
1. ⚙️ **MCP服务配置暂不支持UI界面**  
   我们知道目前MCP服务的配置还无法在UI界面完成，我们会尽快支持该能力。

2. 📝 **代码类输出可能被误认为可执行**  
>>>>>>> 6a780409
   Nexent对话时如果模型输出代码类的文本，可能会被错误理解为需要被执行，我们会尽快修复。

# 👥 贡献指南

我们欢迎各种形式的贡献！无论是修复错误、添加功能还是改进文档，您的帮助都能让 Nexent 变得更好。

- 📖 阅读我们的[贡献指南](CONTRIBUTING_CN.md)开始贡献
- 🐛 在 [GitHub Issues](https://github.com/ModelEngine-Group/nexent/issues) 中报告错误或提出功能建议
- 💬 加入我们的 [Discord 社区](https://discord.gg/tb5H3S3wyv) 讨论想法

# 💬 社区与联系方式

加入我们的 [Discord 社区](https://discord.gg/tb5H3S3wyv) 与其他开发者交流并获取帮助！

# 📄 许可证

Nexent 采用 [MIT](LICENSE) 许可证，并附有额外条件。请阅读 [LICENSE](LICENSE) 文件了解详情。<|MERGE_RESOLUTION|>--- conflicted
+++ resolved
@@ -128,17 +128,7 @@
 
 # 🐛 已知问题
 
-<<<<<<< HEAD
-1. 📦 **Docker镜像体积较大**  
-   我们注意到当前的Docker镜像体积较大（10GB左右），这是因为包含了强大的可扩展的数据处理引擎和数据处理算法与模型，我们会尽快推出Lite版的镜像以减少镜像体积，以便让部署更快更轻量。
-
-2📝 **代码类输出可能被误认为可执行**  
-=======
-1. ⚙️ **MCP服务配置暂不支持UI界面**  
-   我们知道目前MCP服务的配置还无法在UI界面完成，我们会尽快支持该能力。
-
-2. 📝 **代码类输出可能被误认为可执行**  
->>>>>>> 6a780409
+1📝 **代码类输出可能被误认为可执行**  
    Nexent对话时如果模型输出代码类的文本，可能会被错误理解为需要被执行，我们会尽快修复。
 
 # 👥 贡献指南
