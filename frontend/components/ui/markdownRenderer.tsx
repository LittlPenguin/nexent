--- conflicted
+++ resolved
@@ -16,8 +16,7 @@
   searchResults?: SearchResult[]
 }
 
-<<<<<<< HEAD
-// 根据 tool_sign 获取背景色
+// Get background color for different tool signs
 const getBackgroundColor = (toolSign: string) => {
   switch (toolSign) {
     case 'a': return '#E3F2FD'; // 浅蓝色
@@ -27,18 +26,9 @@
     case 'e': return '#FFEBEE'; // 浅红色
     default: return '#E5E5E5'; // 默认浅灰色
   }
-}
-
-// 替换原来的 LinkIcon 组件
-=======
-// Get background color for different tool signs
-const getBackgroundColor = (toolSign: string) => {
-  // Use unified blue background for numeric-only format
-  return '#e3f2fd';
 };
 
 // Replace the original LinkIcon component
->>>>>>> 9e5654af
 const CitationBadge = ({ toolSign, citeIndex }: { toolSign: string, citeIndex: number }) => (
   <span
     className="ds-markdown-cite"
@@ -89,9 +79,12 @@
       .replace(/^\s+|\s+$/g, '');  // Remove leading and trailing whitespace
   };
 
-  // Find corresponding search result - simplified for numeric-only format
-  const citeIndex = parseInt(text);
-  const matchedResult = searchResults?.find(result => result.cite_index === citeIndex);
+  // Find corresponding search result
+  const toolSign = text.charAt(0);
+  const citeIndex = parseInt(text.slice(1));
+  const matchedResult = searchResults?.find(
+    result => result.tool_sign === toolSign && result.cite_index === citeIndex
+  );
 
   // Handle mouse events
   React.useEffect(() => {
@@ -214,16 +207,12 @@
         >
           <TooltipTrigger asChild>
             <span className="inline-flex items-center cursor-pointer transition-colors">
-<<<<<<< HEAD
               <CitationBadge toolSign={toolSign} citeIndex={citeIndex} />
-=======
-              <CitationBadge toolSign="" citeIndex={citeIndex} />
->>>>>>> 9e5654af
             </span>
           </TooltipTrigger>
           {/* Force Portal to body */}
           <TooltipPrimitive.Portal>
-            <TooltipContent
+            <TooltipContent 
               side="top"
               align="center"
               sideOffset={5}
@@ -339,12 +328,12 @@
           const match = part.match(/^\[\[([^\]]+)\]\]$/);
           if (match) {
             const innerText = match[1];
-            
-            // Numeric format: [[1]], [[2]], [[3]]
-            const citeIndex = parseInt(innerText);
-            
-            // Check if matching search result exists
-            const hasMatch = searchResults?.some(result => result.cite_index === citeIndex);
+            // 检查是否存在匹配的搜索结果
+            const toolSign = innerText.charAt(0);
+            const citeIndex = parseInt(innerText.slice(1));
+            const hasMatch = searchResults?.some(
+              result => result.tool_sign === toolSign && result.cite_index === citeIndex
+            );
             
             // Only show citation icon when matching search result is found
             if (hasMatch) {
