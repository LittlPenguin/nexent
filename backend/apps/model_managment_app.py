from typing import Optional

from fastapi import Query, Body, APIRouter, Header

from consts.model import ModelConnectStatusEnum, ModelResponse, ModelRequest
from database.model_management_db import create_model_record, update_model_record, delete_model_record, \
    get_model_records, get_model_by_name, get_model_by_display_name
from database.utils import get_current_user_id
from services.model_health_service import check_model_connectivity, verify_model_config_connectivity
from utils.model_name_utils import split_repo_name, add_repo_to_name
from utils.auth_utils import get_current_user_id

router = APIRouter(prefix="/model")


@router.post("/create", response_model=ModelResponse)
async def create_model(request: ModelRequest, authorization: Optional[str] = Header(None)):
    try:
<<<<<<< HEAD
        user_id = get_current_user_id(authorization)
=======
        user_id, tenant_id = get_current_user_id()
>>>>>>> bb10d7ac
        model_data = request.model_dump()
        # Split model_name
        model_repo, model_name = split_repo_name(model_data["model_name"])
        # Ensure model_repo is empty string instead of null
        model_data["model_repo"] = model_repo if model_repo else ""
        model_data["model_name"] = model_name

        if not model_data.get("display_name"):
            model_data["display_name"] = model_name

        # Use NOT_DETECTED status as default
        model_data["connect_status"] = model_data.get("connect_status") or ModelConnectStatusEnum.NOT_DETECTED.value

        # Check if display_name conflicts
        if model_data.get("display_name"):
            existing_model_by_display = get_model_by_display_name(model_data["display_name"], tenant_id)
            if existing_model_by_display:
                return ModelResponse(
                    code=409,
                    message=f"Name {model_data['display_name']} is already in use, please choose another display name",
                    data=None
                )

        # Check if this is a multimodal embedding model
        is_multimodal = model_data.get("model_type") == "multi_embedding"

<<<<<<< HEAD
        # If it's multi_embedding type, create both embedding and multi_embedding records
        if is_multimodal:
            # Create the multi_embedding record
            create_model_record(model_data, user_id)

            # Create the embedding record with the same data but different model_type
            embedding_data = model_data.copy()
            embedding_data["model_type"] = "embedding"
            create_model_record(embedding_data)

=======
        
        
        # If it's multi_embedding type, create both embedding and multi_embedding records
        if is_multimodal:
            # Create the multi_embedding record
            create_model_record(model_data, user_id, tenant_id)
            
            # Create the embedding record with the same data but different model_type
            embedding_data = model_data.copy()
            embedding_data["model_type"] = "embedding"
            create_model_record(embedding_data, user_id, tenant_id)
            
>>>>>>> bb10d7ac
            return ModelResponse(
                code=200,
                message=f"Multimodal embedding model {add_repo_to_name(model_repo, model_name)} created successfully",
                data=None
            )
        else:
            # For non-multimodal models, just create one record
            create_model_record(model_data, user_id, tenant_id)
            return ModelResponse(
                code=200,
                message=f"Model {add_repo_to_name(model_repo, model_name)} created successfully",
                data=None
            )
    except Exception as e:
        return ModelResponse(
            code=500,
            message=f"Failed to create model: {str(e)}",
            data=None
        )


@router.post("/update", response_model=ModelResponse)
def update_model(request: ModelRequest, authorization: Optional[str] = Header(None)):
    try:
        user_id = get_current_user_id(authorization)
        model_data = request.model_dump()
        # Split model_name
        model_repo, model_name = split_repo_name(model_data["model_name"])
        # Ensure model_repo is empty string instead of null
        model_data["model_repo"] = model_repo if model_repo else ""
        model_data["model_name"] = model_name

        # Use non-empty status value
        model_data["connect_status"] = model_data.get("connect_status") or ModelConnectStatusEnum.NOT_DETECTED.value

        # Check if model exists
        existing_model = get_model_by_name(model_name, model_repo)
        if not existing_model:
            return ModelResponse(
                code=404,
                message=f"Model not found: {add_repo_to_name(model_repo, model_name)}",
                data=None
            )

        # If display name is provided and different from existing, check for duplicates
        if model_data.get("display_name") and model_data["display_name"] != existing_model.get("display_name"):
            existing_model_by_display = get_model_by_display_name(model_data["display_name"])
            if existing_model_by_display and existing_model_by_display["model_id"] != existing_model["model_id"]:
                return ModelResponse(
                    code=409,
                    message=f"Display name {model_data['display_name']} is already in use, please choose another display name",
                    data=None
                )

        # Update model record
        update_model_record(existing_model["model_id"], model_data, user_id)
        return ModelResponse(
            code=200,
            message=f"Model {add_repo_to_name(model_repo, model_name)} updated successfully",
            data={"model_name": add_repo_to_name(model_repo, model_name)}
        )
    except Exception as e:
        return ModelResponse(
            code=500,
            message=f"Failed to update model: {str(e)}",
            data=None
        )


@router.post("/delete", response_model=ModelResponse)
async def delete_model(display_name: str = Query(..., embed=True), authorization: Optional[str] = Header(None)):
    """
    Soft delete the specified model by display_name
    If the model is an embedding or multi_embedding type, both types will be deleted

    Args:
        display_name: Display name of the model to delete (唯一键)
        authorization: Authorization header
    """
    try:
<<<<<<< HEAD
        user_id = get_current_user_id(authorization)
        # Find model by display_name
        model = get_model_by_display_name(display_name)

=======
        user_id, tenant_id = get_current_user_id()
        # Find model by display_name
        model = get_model_by_display_name(display_name, tenant_id)
>>>>>>> bb10d7ac
        if not model:
            return ModelResponse(
                code=404,
                message=f"Model not found: {display_name}",
                data=None
            )
        # 支持 embedding/multi_embedding 互删
        deleted_types = []
        if model["model_type"] in ["embedding", "multi_embedding"]:
            # 查找所有 embedding/multi_embedding 且 display_name 相同的模型
            for t in ["embedding", "multi_embedding"]:
                m = get_model_by_display_name(display_name, tenant_id)
                if m and m["model_type"] == t:
                    delete_model_record(m["model_id"], user_id, tenant_id)
                    deleted_types.append(t)
        else:
<<<<<<< HEAD
            delete_model_record(model["model_id"], user_id)
=======
            delete_model_record(model["model_id"], user_id, tenant_id)
>>>>>>> bb10d7ac
            deleted_types.append(model.get("model_type", "unknown"))

        return ModelResponse(
            code=200,
            message=f"Successfully deleted model(s) in types: {', '.join(deleted_types)}",
            data={"display_name": display_name}
        )
    except Exception as e:
        return ModelResponse(
            code=500,
            message=f"Failed to delete model: {str(e)}",
            data=None
        )


@router.get("/list", response_model=ModelResponse)
async def get_model_list(authorization: Optional[str] = Header(None)):
    """
    Get detailed information for all models
    """
    try:
        user_id, tenant_id = get_current_user_id()
        records = get_model_records(None, tenant_id)

        result = []
        # Use add_repo_to_name method for each record to add repo prefix to model_name
        for record in records:
            record["model_name"] = add_repo_to_name(
                model_repo=record["model_repo"],
                model_name=record["model_name"]
            )
            # Handle connect_status, use default value "Not Detected" if empty
            record["connect_status"] = ModelConnectStatusEnum.get_value(record.get("connect_status"))
            result.append(record)

        return ModelResponse(
            code=200,
            message="Successfully retrieved model list",
            data=result
        )
    except Exception as e:
        return ModelResponse(
            code=500,
            message=f"Failed to retrieve model list: {str(e)}",
            data=[]
        )


@router.post("/healthcheck", response_model=ModelResponse)
async def check_model_healthcheck(
        display_name: str = Query(..., description="Display name to check")
):
    """
    Check and update model connectivity (health check), and return the latest status.
    Args:
        display_name: display_name of the model to check
    Returns:
        ModelResponse: contains connectivity and latest status
    """
    return await check_model_connectivity(display_name)



@router.post("/update_connect_status", response_model=ModelResponse)
async def update_model_connect_status(
        model_name: str = Body(..., embed=True),
        connect_status: str = Body(..., embed=True),
        authorization: Optional[str] = Header(None)
):
    """
    Update model connection status

    Args:
        model_name: Model name, including repository info, e.g. openai/gpt-3.5-turbo
        connect_status: New connection status
        authorization: Authorization header
    """
    try:
        user_id = get_current_user_id(authorization)
        # Split model_name
        repo, name = split_repo_name(model_name)
        # Ensure repo is empty string instead of null
        repo = repo if repo else ""

        # Query model information
        model = get_model_by_name(name, repo)
        if not model:
            return ModelResponse(
                code=404,
                message=f"Model not found: {model_name}",
                data={"connect_status": ""}
            )

        # Update connection status
        update_data = {"connect_status": connect_status}
        update_model_record(model["model_id"], update_data, user_id)

        return ModelResponse(
            code=200,
            message=f"Successfully updated connection status for model {model_name}",
            data={
                "model_name": model_name,
                "connect_status": connect_status
            }
        )
    except Exception as e:
        return ModelResponse(
            code=500,
            message=f"Failed to update model connection status: {str(e)}",
            data={"connect_status": ModelConnectStatusEnum.NOT_DETECTED.value}
        )


@router.post("/verify_config", response_model=ModelResponse)
async def verify_model_config(request: ModelRequest):
    """
    Verify the connectivity of the model configuration, do not save to database
    Args:
        request: model configuration information
    Returns:
        ModelResponse: contains connectivity test result
    """
    try:
        from services.model_health_service import verify_model_config_connectivity

        model_data = request.model_dump()

        # Call the verification service directly, do not split model_name
        result = await verify_model_config_connectivity(model_data)

        return result
    except Exception as e:
        return ModelResponse(
            code=500,
            message=f"验证模型配置失败: {str(e)}",
            data={
                "connectivity": False,
                "message": f"验证失败: {str(e)}",
                "connect_status": ModelConnectStatusEnum.UNAVAILABLE.value
            }
        )
<|MERGE_RESOLUTION|>--- conflicted
+++ resolved
@@ -16,11 +16,7 @@
 @router.post("/create", response_model=ModelResponse)
 async def create_model(request: ModelRequest, authorization: Optional[str] = Header(None)):
     try:
-<<<<<<< HEAD
-        user_id = get_current_user_id(authorization)
-=======
-        user_id, tenant_id = get_current_user_id()
->>>>>>> bb10d7ac
+        user_id, tenant_id = get_current_user_id(authorization)
         model_data = request.model_dump()
         # Split model_name
         model_repo, model_name = split_repo_name(model_data["model_name"])
@@ -47,20 +43,6 @@
         # Check if this is a multimodal embedding model
         is_multimodal = model_data.get("model_type") == "multi_embedding"
 
-<<<<<<< HEAD
-        # If it's multi_embedding type, create both embedding and multi_embedding records
-        if is_multimodal:
-            # Create the multi_embedding record
-            create_model_record(model_data, user_id)
-
-            # Create the embedding record with the same data but different model_type
-            embedding_data = model_data.copy()
-            embedding_data["model_type"] = "embedding"
-            create_model_record(embedding_data)
-
-=======
-        
-        
         # If it's multi_embedding type, create both embedding and multi_embedding records
         if is_multimodal:
             # Create the multi_embedding record
@@ -71,7 +53,6 @@
             embedding_data["model_type"] = "embedding"
             create_model_record(embedding_data, user_id, tenant_id)
             
->>>>>>> bb10d7ac
             return ModelResponse(
                 code=200,
                 message=f"Multimodal embedding model {add_repo_to_name(model_repo, model_name)} created successfully",
@@ -152,16 +133,9 @@
         authorization: Authorization header
     """
     try:
-<<<<<<< HEAD
-        user_id = get_current_user_id(authorization)
-        # Find model by display_name
-        model = get_model_by_display_name(display_name)
-
-=======
-        user_id, tenant_id = get_current_user_id()
+        user_id, tenant_id = get_current_user_id(authorization)
         # Find model by display_name
         model = get_model_by_display_name(display_name, tenant_id)
->>>>>>> bb10d7ac
         if not model:
             return ModelResponse(
                 code=404,
@@ -178,11 +152,7 @@
                     delete_model_record(m["model_id"], user_id, tenant_id)
                     deleted_types.append(t)
         else:
-<<<<<<< HEAD
-            delete_model_record(model["model_id"], user_id)
-=======
             delete_model_record(model["model_id"], user_id, tenant_id)
->>>>>>> bb10d7ac
             deleted_types.append(model.get("model_type", "unknown"))
 
         return ModelResponse(
@@ -204,7 +174,7 @@
     Get detailed information for all models
     """
     try:
-        user_id, tenant_id = get_current_user_id()
+        user_id, tenant_id = get_current_user_id(authorization)
         records = get_model_records(None, tenant_id)
 
         result = []
