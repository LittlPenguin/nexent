--- conflicted
+++ resolved
@@ -121,23 +121,6 @@
     :return: Updated agent object
     """
     with (get_db_session() as session):
-<<<<<<< HEAD
-        # update ag_user_agent_t
-        if user_id:
-            user_agent = session.query(UserAgent).filter(UserAgent.agent_id == agent_id,
-                                                         UserAgent.tenant_id == tenant_id,
-                                                         or_(UserAgent.user_id == user_id, UserAgent.user_id == DEFAULT_USER_ID)
-                                                        ).first()
-            if not user_agent:
-                raise ValueError("ag_user_agent_t Agent not found")
-            for key, value in filter_property(agent_info.__dict__, UserAgent).items():
-                if value is None:
-                    continue
-                setattr(user_agent, key, value)
-            user_agent.updated_by = user_id
-
-=======
->>>>>>> 3b5b1540
         # update ag_tenant_agent_t
         agent = session.query(AgentInfo).filter(AgentInfo.agent_id == agent_id,
                                                 AgentInfo.tenant_id == tenant_id,
@@ -261,14 +244,8 @@
             ToolInstance.enabled,
             ToolInstance.agent_id == agent_id)
         if user_id:
-<<<<<<< HEAD
-            query = query.filter(or_(ToolInstance.user_id == user_id, ToolInstance.user_id == DEFAULT_USER_ID))
-        if agent_id:
-            query = query.filter(ToolInstance.agent_id == agent_id)
-=======
             query = query.filter(ToolInstance.user_id == user_id)
 
->>>>>>> 3b5b1540
         tools = query.all()
         return [as_dict(tool) for tool in tools]
 
