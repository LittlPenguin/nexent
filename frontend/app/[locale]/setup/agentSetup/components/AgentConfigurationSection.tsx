--- conflicted
+++ resolved
@@ -21,6 +21,8 @@
   agentDescription?: string;
   onAgentNameChange?: (name: string) => void;
   onAgentDescriptionChange?: (description: string) => void;
+  agentDisplayName?: string;
+  onAgentDisplayNameChange?: (displayName: string) => void;
   isEditingMode?: boolean;
   mainAgentModel?: string;
   mainAgentMaxStep?: number;
@@ -54,6 +56,8 @@
   agentDescription = '',
   onAgentNameChange,
   onAgentDescriptionChange,
+  agentDisplayName = '',
+  onAgentDisplayNameChange,
   isEditingMode = false,
   mainAgentModel = '',
   mainAgentMaxStep = 5,
@@ -125,7 +129,7 @@
     const error = validateAgentName(name);
     setAgentNameError(error);
     onAgentNameChange?.(name);
-    
+
     // Set user typing state to true when user actively changes the name
     setIsUserTyping(true);
   }, [validateAgentName, onAgentNameChange]);
@@ -146,7 +150,7 @@
     const error = validateAgentDisplayName(displayName);
     setAgentDisplayNameError(error);
     onAgentDisplayNameChange?.(displayName);
-    
+
     // Set user typing state to true when user actively changes the display name
     setIsUserTypingDisplayName(true);
   }, [validateAgentDisplayName, onAgentDisplayNameChange]);
@@ -167,7 +171,7 @@
         setAgentNameStatus('check_failed');
       }
     };
-      
+
     const timer = setTimeout(() => {
       checkName();
     }, 300);
@@ -213,7 +217,7 @@
         setAgentDisplayNameStatus('check_failed');
       }
     };
-      
+
     const timer = setTimeout(() => {
       checkDisplayName();
     }, 300);
@@ -317,16 +321,15 @@
   }, [agentDisplayName, isEditingMode, validateAgentDisplayName]);
 
   // Calculate whether save buttons should be enabled
-  const canActuallySave = canSaveAgent && 
-    !agentNameError && 
+  const canActuallySave = canSaveAgent &&
+    !agentNameError &&
     agentNameStatus !== 'exists_in_tenant' &&
-    !agentDisplayNameError && 
+    !agentDisplayNameError &&
     agentDisplayNameStatus !== 'exists_in_tenant';
 
   // Render individual content sections
   const renderAgentInfo = () => (
     <div className="p-4 agent-info-content">
-<<<<<<< HEAD
       {/* Agent Display Name */}
       <div className="mb-2">
         <label className="block text-sm font-medium text-gray-700 mb-1">
@@ -358,8 +361,6 @@
         )}
       </div>
       
-=======
->>>>>>> 94815d3e
       {/* Agent Name */}
       <div className="mb-2">
         <label className="block text-sm font-medium text-gray-700 mb-1">
@@ -925,4 +926,4 @@
        </Modal>
     </div>
   )
-} +}