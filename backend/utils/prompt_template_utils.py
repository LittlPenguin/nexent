import yaml
from typing import Dict, Any
import logging
logger = logging.getLogger("prompt_template_utils")


def get_prompt_template(template_type: str, language: str = 'zh', **kwargs) -> Dict[str, Any]:
    """
    Get prompt template

    Args:
        template_type: Template type, supports the following values:
            - 'prompt_generate': Prompt generation template
            - 'agent': Agent template including manager and managed agents
            - 'knowledge_summary': Knowledge summary template
            - 'analyze_file': File analysis template
            - 'generate_title': Title generation template
        language: Language code ('zh' or 'en')
        **kwargs: Additional parameters, for agent type need to pass is_manager parameter

    Returns:
        dict: Loaded prompt template
    """
    logger.info(
        f"Getting prompt template for type: {template_type}, language: {language}，kwargs: {kwargs}")

    # Define template path mapping
    template_paths = {
        'prompt_generate': {
            'zh': 'backend/prompts/utils/prompt_generate.yaml',
            'en': 'backend/prompts/utils/prompt_generate_en.yaml'
        },
        'agent': {
            'zh': {
                'manager': 'backend/prompts/manager_system_prompt_template.yaml',
                'managed': 'backend/prompts/managed_system_prompt_template.yaml'
            },
            'en': {
                'manager': 'backend/prompts/manager_system_prompt_template_en.yaml',
                'managed': 'backend/prompts/managed_system_prompt_template_en.yaml'
            }
        },
        'knowledge_summary': {
            'zh': 'backend/prompts/knowledge_summary_agent.yaml',
            'en': 'backend/prompts/knowledge_summary_agent_en.yaml'
        },
        'analyze_file': {
            'zh': 'backend/prompts/analyze_file.yaml',
            'en': 'backend/prompts/analyze_file_en.yaml'
        },
        'generate_title': {
            'zh': 'backend/prompts/utils/generate_title.yaml',
            'en': 'backend/prompts/utils/generate_title_en.yaml'
        }
    }

    if template_type not in template_paths:
        raise ValueError(f"Unsupported template type: {template_type}")

    # Get template path
    if template_type == 'agent':
        is_manager = kwargs.get('is_manager', False)
        agent_type = 'manager' if is_manager else 'managed'
        template_path = template_paths[template_type][language][agent_type]
    else:
        template_path = template_paths[template_type][language]

    # Read and return template content
    with open(template_path, 'r', encoding='utf-8') as f:
        return yaml.safe_load(f)


# For backward compatibility, keep original function names as wrapper functions
def get_prompt_generate_prompt_template(language: str = 'zh') -> Dict[str, Any]:
    """
    Get prompt generation prompt template

    Args:
        language: Language code ('zh' or 'en')

    Returns:
        dict: Loaded prompt template configuration
    """
    return get_prompt_template('prompt_generate', language)


def get_agent_prompt_template(is_manager: bool, language: str = 'zh') -> Dict[str, Any]:
    """
    Get agent prompt template

    Args:
        is_manager: Whether it is manager mode
        language: Language code ('zh' or 'en')

    Returns:
        dict: Loaded prompt template configuration
    """
    return get_prompt_template('agent', language, is_manager=is_manager)


def get_knowledge_summary_prompt_template(language: str = 'zh') -> Dict[str, Any]:
    """
    Get knowledge summary prompt template

    Args:
        language: Language code ('zh' or 'en')

    Returns:
        dict: Loaded prompt template configuration
    """
    return get_prompt_template('knowledge_summary', language)


def get_analyze_file_prompt_template(language: str = 'zh') -> Dict[str, Any]:
    """
    Get file analysis prompt template

<<<<<<< HEAD
    Args:
        language: Language code ('zh' or 'en')

    Returns:
        dict: Loaded prompt template configuration
    """
    return get_prompt_template('analyze_file', language)

=======
>>>>>>> 667af224

def get_generate_title_prompt_template(language: str = 'zh') -> Dict[str, Any]:
    """
    Get title generation prompt template

    Args:
        language: Language code ('zh' or 'en')

    Returns:
        dict: Loaded prompt template configuration
    """
    return get_prompt_template('generate_title', language)<|MERGE_RESOLUTION|>--- conflicted
+++ resolved
@@ -115,7 +115,6 @@
     """
     Get file analysis prompt template
 
-<<<<<<< HEAD
     Args:
         language: Language code ('zh' or 'en')
 
@@ -124,8 +123,6 @@
     """
     return get_prompt_template('analyze_file', language)
 
-=======
->>>>>>> 667af224
 
 def get_generate_title_prompt_template(language: str = 'zh') -> Dict[str, Any]:
     """
