--- conflicted
+++ resolved
@@ -4,14 +4,6 @@
 from fastapi import HTTPException, APIRouter, Header
 
 from consts.model import ConversationResponse, ConversationRequest, RenameRequest, GenerateTitleRequest, OpinionRequest
-<<<<<<< HEAD
-from database.conversation_db import create_conversation, get_conversation_list, rename_conversation, \
-    delete_conversation, \
-    get_conversation_history, get_source_images_by_message, get_source_images_by_conversation, \
-    get_source_searches_by_message, get_source_searches_by_conversation, get_conversation, update_message_opinion
-from database.utils import get_current_user_id
-from utils.conversation_management_utils import extract_user_messages, call_llm_for_title, update_conversation_title
-=======
 from services.conversation_management_service import (
     create_new_conversation,
     get_conversation_list_service,
@@ -22,7 +14,7 @@
     generate_conversation_title_service,
     update_message_opinion_service
 )
->>>>>>> 3b4d8df6
+from database.utils import get_current_user_id
 
 router = APIRouter(prefix="/conversation")
 
@@ -45,20 +37,9 @@
             - update_time: Update timestamp (milliseconds)
     """
     try:
-<<<<<<< HEAD
-        user_id = get_current_user_id(authorization)
-        conversation_data = create_conversation(request.title, user_id)
-
-        return ConversationResponse(
-            code=0,
-            message="success",
-            data=conversation_data
-        )
-
-=======
-        conversation_data = create_new_conversation(request.title)
+        user_id = get_current_user_id(authorization)
+        conversation_data = create_new_conversation(request.title, user_id)
         return ConversationResponse(code=0, message="success", data=conversation_data)
->>>>>>> 3b4d8df6
     except Exception as e:
         logging.error(f"Failed to create conversation: {str(e)}")
         raise HTTPException(status_code=500, detail=str(e))
@@ -76,20 +57,9 @@
         ConversationResponse object containing conversation list
     """
     try:
-<<<<<<< HEAD
-        user_id = get_current_user_id(authorization)
-        conversations = get_conversation_list(user_id)
-
-        return ConversationResponse(
-            code=0,
-            message="success",
-            data=conversations
-        )
-
-=======
-        conversations = get_conversation_list_service()
+        user_id = get_current_user_id(authorization)
+        conversations = get_conversation_list_service(user_id)
         return ConversationResponse(code=0, message="success", data=conversations)
->>>>>>> 3b4d8df6
     except Exception as e:
         logging.error(f"Failed to get conversation list: {str(e)}")
         raise HTTPException(status_code=500, detail=str(e))
@@ -110,27 +80,9 @@
         ConversationResponse object
     """
     try:
-<<<<<<< HEAD
-        user_id = get_current_user_id(authorization)
-
-        success = rename_conversation(request.conversation_id, request.name, user_id)
-
-        if not success:
-            raise HTTPException(
-                status_code=404,
-                detail=f"Conversation {request.conversation_id} does not exist or has been deleted"
-            )
-
-        return ConversationResponse(
-            code=0,
-            message="success",
-            data=True
-        )
-
-=======
-        success = rename_conversation_service(request.conversation_id, request.name)
+        user_id = get_current_user_id(authorization)
+        success = rename_conversation_service(request.conversation_id, request.name, user_id)
         return ConversationResponse(code=0, message="success", data=True)
->>>>>>> 3b4d8df6
     except Exception as e:
         logging.error(f"Failed to rename conversation: {str(e)}")
         if isinstance(e, HTTPException):
@@ -151,26 +103,9 @@
         ConversationResponse object
     """
     try:
-<<<<<<< HEAD
-        user_id = get_current_user_id(authorization)
-        success = delete_conversation(conversation_id, user_id)
-
-        if not success:
-            raise HTTPException(
-                status_code=404,
-                detail=f"Conversation {conversation_id} does not exist or has been deleted"
-            )
-
-        return ConversationResponse(
-            code=0,
-            message="success",
-            data=True
-        )
-
-=======
-        success = delete_conversation_service(conversation_id)
+        user_id = get_current_user_id(authorization)
+        success = delete_conversation_service(conversation_id, user_id)
         return ConversationResponse(code=0, message="success", data=True)
->>>>>>> 3b4d8df6
     except Exception as e:
         logging.error(f"Failed to delete conversation: {str(e)}")
         if isinstance(e, HTTPException):
@@ -191,117 +126,9 @@
         ConversationResponse object containing conversation history
     """
     try:
-<<<<<<< HEAD
-        user_id = get_current_user_id(authorization)
-		# Get original conversation history data
-        history_data = get_conversation_history(conversation_id, user_id)
-
-        if not history_data:
-            raise HTTPException(
-                status_code=404,
-                detail=f"Conversation {conversation_id} does not exist or has been deleted"
-            )
-
-        # Collect search content, grouped by message_id
-        search_by_message = {}
-        for record in history_data['search_records']:
-            message_id = record['message_id']
-            # Process published_date, ensure it's a datetime object
-            published_date = None
-            if record['published_date'] is not None:
-                if isinstance(record['published_date'], datetime):
-                    published_date = record['published_date'].strftime("%Y-%m-%d")
-                elif isinstance(record['published_date'], str):
-                    published_date = record['published_date']
-
-            # Build search content
-            search_item = {"title": record["source_title"], "text": record["source_content"],
-                           "source_type": record["source_type"], "url": record["source_location"],
-                           "filename": record["source_title"] if record["source_type"] == "file" else None,
-                           "published_date": published_date, "score": record["score_overall"],
-                           "cite_index": record["cite_index"], "search_type": record["search_type"],
-                           "tool_sign": record["tool_sign"], "score_details": {}}
-
-            if record["score_accuracy"] is not None:
-                search_item["score_details"]["accuracy"] = record["score_accuracy"]
-            if record["score_semantic"] is not None:
-                search_item["score_details"]["semantic"] = record["score_semantic"]
-
-            if message_id not in search_by_message:
-                search_by_message[message_id] = []
-            search_by_message[message_id].append(search_item)
-
-        # Collect image content - grouped by message_id
-        image_by_message = {}
-        for record in history_data['image_records']:
-            message_id = record['message_id']
-            if message_id not in image_by_message:
-                image_by_message[message_id] = []
-            image_by_message[message_id].append(record['image_url'])
-
-        # Sort by message index and build final message list, including images and search content
-        messages = []
-
-        for msg in history_data['message_records']:
-            message_id = msg['message_id']
-            role = msg['role']
-            message_content = msg['message_content']
-
-            if role == 'user':
-                # User message: directly use message_content as message field value
-                message_item = {
-                    'role': role,
-                    'message': message_content,
-                    'message_id': message_id,
-                    'opinion_flag': None
-                }
-
-                # Add minio_files field (if any)
-                if 'minio_files' in msg and msg['minio_files']:
-                    message_item['minio_files'] = msg['minio_files']
-            else:
-                # Assistant message: message is an array, need to add final_answer type message unit
-                message_units = msg['units'] or []
-                # Add final_answer type message unit
-                message_units.append({
-                    'type': 'final_answer',
-                    'content': message_content
-                })
-
-                message_item = {
-                    'role': role,
-                    'message': message_units,
-                    'message_id': message_id,
-                    'opinion_flag': msg['opinion_flag']
-                }
-
-            # Add image content (if any)
-            if message_id in image_by_message:
-                message_item['picture'] = image_by_message[message_id]
-
-            # Add search content (if any)
-            if message_id in search_by_message:
-                message_item['search'] = search_by_message[message_id]
-
-            messages.append(message_item)
-
-        # Build final result
-        formatted_history = {
-            'conversation_id': str(history_data['conversation_id']),  # Convert to string
-            'create_time': history_data['create_time'],
-            'message': messages
-        }
-
-        return ConversationResponse(
-            code=0,
-            message="success",
-            data=[formatted_history]  # Wrap in list to match expected format
-        )
-
-=======
-        history_data = get_conversation_history_service(conversation_id)
+        user_id = get_current_user_id(authorization)
+        history_data = get_conversation_history_service(conversation_id, user_id)
         return ConversationResponse(code=0, message="success", data=history_data)
->>>>>>> 3b4d8df6
     except Exception as e:
         logging.error(f"Failed to get conversation history: {str(e)}")
         if isinstance(e, HTTPException):
@@ -329,82 +156,7 @@
         conversation_id = request.get("conversation_id")
         message_id = request.get("message_id")
         source_type = request.get("type", "all")
-<<<<<<< HEAD
-
-        if not conversation_id and not message_id:
-            return {
-                "code": 400,
-                "message": "Must provide conversation_id or message_id parameter",
-                "data": None
-            }
-
-        # If conversation ID is provided
-        if conversation_id:
-            conversation = get_conversation(conversation_id, user_id)
-            if not conversation:
-                return {
-                    "code": 404,
-                    "message": f"Conversation {conversation_id} does not exist",
-                    "data": None
-                }
-
-        result = {"searches": [], "images": []}
-
-        # Get image sources
-        if source_type in ["image", "all"]:
-            images = []
-            if message_id:
-                image_records = get_source_images_by_message(message_id, user_id)
-            elif conversation_id:
-                image_records = get_source_images_by_conversation(conversation_id, user_id)
-
-            for image in image_records:
-                images.append(image["image_url"])
-
-            result["images"] = images
-
-        # Get search sources
-        if source_type in ["search", "all"]:
-            searches = []
-            if message_id:
-                search_records = get_source_searches_by_message(message_id, user_id)
-            elif conversation_id:
-                search_records = get_source_searches_by_conversation(conversation_id, user_id)
-
-            for record in search_records:
-                search_item = {
-                    "title": record["source_title"],
-                    "text": record["source_content"],
-                    "source_type": record["source_type"],
-                    "url": record["source_location"],
-                    "filename": record["source_title"] if record["source_type"] == "file" else None,
-                    "published_date": record["published_date"].strftime("%Y-%m-%d") if record[
-                        "published_date"] else None,
-                    "score": record["score_overall"]
-                }
-
-                search_item["score_details"] = {}
-                if record["score_accuracy"] is not None:
-                    search_item["score_details"]["accuracy"] = record["score_accuracy"]
-                if record["score_semantic"] is not None:
-                    search_item["score_details"]["semantic"] = record["score_semantic"]
-
-                if conversation_id and not message_id:
-                    search_item["message_id"] = record["message_id"]
-
-                searches.append(search_item)
-
-            result["searches"] = searches
-
-        return {
-            "code": 0,
-            "message": "success",
-            "data": result
-        }
-
-=======
-        return get_sources_service(conversation_id, message_id, source_type)
->>>>>>> 3b4d8df6
+        return get_sources_service(conversation_id, message_id, source_type, user_id)
     except Exception as e:
         logging.error(f"Failed to get message sources: {str(e)}")
         return {
@@ -429,27 +181,9 @@
         ConversationResponse object containing generated title
     """
     try:
-<<<<<<< HEAD
-        # Extract user messages
-        user_id = get_current_user_id(authorization)
-        content = extract_user_messages(request.history)
-
-        # Call LLM to generate title
-        title = call_llm_for_title(content)
-
-        # Update conversation title
-        update_conversation_title(request.conversation_id, title, user_id)
-
-        return ConversationResponse(
-            code=0,
-            message="success",
-            data=title
-        )
-
-=======
-        title = generate_conversation_title_service(request.conversation_id, request.history)
+        user_id = get_current_user_id(authorization)
+        title = generate_conversation_title_service(request.conversation_id, request.history, user_id)
         return ConversationResponse(code=0, message="success", data=title)
->>>>>>> 3b4d8df6
     except Exception as e:
         logging.error(f"Failed to generate conversation title: {str(e)}")
         if isinstance(e, HTTPException):
