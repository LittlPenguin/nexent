--- conflicted
+++ resolved
@@ -242,7 +242,6 @@
         }
       }
     } else if (selectedKey === "1") {
-<<<<<<< HEAD
       // Validate required fields when jumping from the first page to the second page
       try {
         // Get the current configuration
@@ -283,12 +282,6 @@
         console.error(t('setup.page.error.systemError'), error)
         message.error(t('setup.page.error.systemError'))
       }
-=======
-      // 直接跳转到第二步，不进行任何检查
-      console.log(t('setup.page.log.readyToJump', { from: '1', to: '2' }));
-      setSelectedKey("2")
-      console.log(t('setup.page.log.selectedKeyUpdated', { key: '2' }));
->>>>>>> 8a7d1051
     }
   }
 
