--- conflicted
+++ resolved
@@ -31,15 +31,6 @@
   | "vlm"
   | "multi_embedding";
 
-<<<<<<< HEAD
-// OpenAI Model enum for agent configuration
-export enum OpenAIModel {
-  MainModel = "main_model",
-  SubModel = "sub_model",
-}
-
-=======
->>>>>>> f8a940e4
 // Model option interface
 export interface ModelOption {
   id: number;
