import json
import logging
import os
import yaml
from typing import List, Optional, Dict, Any
from datetime import datetime
from jinja2 import StrictUndefined, Template

from fastapi import HTTPException, Header
from smolagents import OpenAIServerModel

from consts.model import MessageRequest, ConversationResponse, AgentRequest, MessageUnit
from database.conversation_db import create_conversation_message, create_source_search, create_message_units, \
    create_source_image, rename_conversation, get_conversation_list, get_conversation_history, get_source_images_by_message, \
    get_source_images_by_conversation, get_source_searches_by_message, get_source_searches_by_conversation, \
    delete_conversation, get_conversation, create_conversation, update_message_opinion
from database.utils import get_current_user_id
from nexent.core.utils.observer import ProcessType

logger = logging.getLogger("conversation_management_service")


def save_message(request: MessageRequest, authorization: Optional[str] = Header(None)):
    """
    Save a new message record

    Args:
        request: MessageRequest object containing:
            - conversation_id: Required, conversation ID
            - message_idx: Message index (integer type)
            - role: Message role
            - message: List of message units
            - minio_files: List of object_names for files stored in minio
        authorization: Authorization header

    Returns:
        ConversationResponse object:
            - code: 0 indicates success
            - data: true indicates successful save
            - message: "success" success message
    """
    try:
        user_id = get_current_user_id(authorization)
        message_data = request.model_dump()

        # Validate conversation_id
        conversation_id = message_data.get('conversation_id')
        if not conversation_id:
            raise HTTPException(status_code=400, detail="conversation_id is required, please call /conversation/create to create a conversation first")

        # Process different types of message units
        message_units = message_data['message']

        # Filter specific message units
        string_content = None
        other_units = []

        # First pass: Separate string/final_answer and other types
        for unit in message_units:
            unit_type = unit['type']
            unit_content = unit['content']

            if unit_type in ['string', 'final_answer']:
                string_content = unit_content
            else:
                other_units.append(unit)

        # Initialize message record data
        message_id = None
        minio_files = message_data.get('minio_files')

        # Process string/final_answer type, create message record
        if string_content is not None:
            message_data_copy = {'conversation_id': conversation_id, 'message_idx': message_data['message_idx'],
                'role': message_data['role'], 'content': string_content, 'minio_files': minio_files}
            message_id = create_conversation_message(message_data_copy, user_id)

        # If there are other types of units but no string type, create an empty content message for them
        if other_units and message_id is None:
            message_data_copy = {'conversation_id': conversation_id, 'message_idx': message_data['message_idx'],
                'role': message_data['role'], 'content': "",  # Empty content
                'minio_files': minio_files}
            message_id = create_conversation_message(message_data_copy, user_id)

        # Process other types of units
        filtered_message_units = []
        search_content_units = []
        
        for unit in other_units:
            unit_type = unit['type']
            unit_content = unit['content']

            if unit_type == 'search_content':
<<<<<<< HEAD
                # Process search content, save as source_search, do not add to filtered_message_units
                try:
                    # Parse search content
                    import json
                    search_results = json.loads(unit_content)

                    # Ensure search_results is a list
                    if not isinstance(search_results, list):
                        search_results = [search_results]

                    # Iterate through each search result and save separately
                    for result in search_results:
                        search_data = {'message_id': message_id, 'conversation_id': conversation_id,
                            'source_type': result.get('source_type', ''), 'source_title': result.get('title', ''),
                            'source_location': result.get('url', ''), 'source_content': result.get('text', ''),
                            'score_overall': float(result.get('score')) if result.get('score') and result.get(
                                'score') != '' else None,
                            'score_accuracy': float(result.get('score_details', {}).get('accuracy')) if result.get(
                                'score_details', {}).get('accuracy') and result.get('score_details', {}).get(
                                'accuracy') != '' else None,
                            'score_semantic': float(result.get('score_details', {}).get('semantic')) if result.get(
                                'score_details', {}).get('semantic') and result.get('score_details', {}).get(
                                'semantic') != '' else None,
                            'published_date': result.get('published_date') if result.get(
                                'published_date') and result.get('published_date') != '' else None,
                            'cite_index': result.get('cite_index', None) if result.get('cite_index') != '' else None,
                            'search_type': result.get('search_type') if result.get('search_type') and result.get(
                                'search_type') != '' else None, 'tool_sign': result.get('tool_sign', '')}
                        create_source_search(search_data, user_id)

                    # 添加搜索内容占位标记
                    filtered_message_units.append({
                        'type': 'search_content_placeholder',
                        'content': '{"placeholder": true}'
                    })
                except Exception as e:
                    logging.error(f"Failed to save search content: {str(e)}")  # Do not add to filtered_message_units if save fails

=======
                # Create a placeholder for the search content and process it later
                search_content_units.append(unit_content)
                filtered_message_units.append({
                    'type': 'search_content_placeholder',
                    'content': '{"placeholder": true}'
                })
>>>>>>> 9e5654af
            elif unit_type == 'picture_web':
                # Process image content, save as source_image, do not add to filtered_message_units
                try:
                    # Parse image URL list
                    import json
                    content_json = json.loads(unit_content)
                    if isinstance(content_json, dict) and 'images_url' in content_json:
                        for image_url in content_json['images_url']:
                            image_data = {'message_id': message_id, 'conversation_id': conversation_id,
                                'image_url': image_url}
                            create_source_image(image_data, user_id)
                except Exception as e:
                    logging.error(f"Failed to save image content: {str(e)}")
            else:
                # Keep other types of message units
                filtered_message_units.append(unit)

        # Create message unit records and get unit_ids
        unit_ids = []
        if filtered_message_units and message_id is not None:
            unit_ids = create_message_units(filtered_message_units, message_id, conversation_id)

        # Process search content using corresponding unit_ids
        search_placeholder_index = 0
        for search_content in search_content_units:
            try:
                # Find the unit_id for this search content placeholder
                placeholder_unit_id = None
                current_index = 0
                for i, unit in enumerate(filtered_message_units):
                    if unit['type'] == 'search_content_placeholder':
                        if current_index == search_placeholder_index:
                            placeholder_unit_id = unit_ids[i]
                            break
                        current_index += 1
                
                if placeholder_unit_id is None:
                    logging.error("Could not find unit_id for search content placeholder")
                    continue
                
                # Parse search content
                import json
                search_results = json.loads(search_content)

                # Ensure search_results is a list
                if not isinstance(search_results, list):
                    search_results = [search_results]

                # Iterate through each search result and save separately
                for result in search_results:
                    search_data = {'message_id': message_id, 'conversation_id': conversation_id,
                        'unit_id': placeholder_unit_id,  # Use the placeholder's unit_id
                        'source_type': result.get('source_type', ''), 'source_title': result.get('title', ''),
                        'source_location': result.get('url', ''), 'source_content': result.get('text', ''),
                        'score_overall': float(result.get('score')) if result.get('score') and result.get(
                            'score') != '' else None,
                        'score_accuracy': float(result.get('score_details', {}).get('accuracy')) if result.get(
                            'score_details', {}).get('accuracy') and result.get('score_details', {}).get(
                            'accuracy') != '' else None,
                        'score_semantic': float(result.get('score_details', {}).get('semantic')) if result.get(
                            'score_details', {}).get('semantic') and result.get('score_details', {}).get(
                            'semantic') != '' else None,
                        'published_date': result.get('published_date') if result.get(
                            'published_date') and result.get('published_date') != '' else None,
                        'cite_index': result.get('cite_index', None) if result.get('cite_index') != '' else None,
                        'search_type': result.get('search_type') if result.get('search_type') and result.get(
                            'search_type') != '' else None, 'tool_sign': result.get('tool_sign', '')}
                    create_source_search(search_data)
                
                search_placeholder_index += 1
                
            except Exception as e:
                logging.error(f"Failed to save search content: {str(e)}")
                search_placeholder_index += 1

        return ConversationResponse(code=0, message="success", data=True)

    except Exception as e:
        logging.error(f"Failed to save message: {str(e)}")
        if isinstance(e, HTTPException):
            raise e
        raise HTTPException(status_code=500, detail=str(e))


def save_conversation_user(request: AgentRequest, authorization: Optional[str] = None):
    user_role_count = sum(1 for item in getattr(request, "history", []) if item.get("role") == "user")

    conversation_req = MessageRequest(conversation_id=request.conversation_id, message_idx=user_role_count * 2,
        role="user", message=[MessageUnit(type="string", content=request.query)], minio_files=request.minio_files)
    save_message(conversation_req, authorization=authorization)


def save_conversation_assistant(request: AgentRequest, messages: List[str], authorization: Optional[str] = None):
    user_role_count = sum(1 for item in getattr(request, "history", []) if item.get("role") == "user")

    message_list = []
    for item in messages:
        message = json.loads(item)
        if (len(message_list) and
            message.get("type") in [ProcessType.MODEL_OUTPUT_CODE.value, ProcessType.MODEL_OUTPUT_THINKING.value] and
            message.get("type") == message_list[-1].get("type")):
            message_list[-1]["content"] += message["content"]
        else:
            message_list.append(message)

    conversation_req = MessageRequest(conversation_id=request.conversation_id, message_idx=user_role_count * 2 + 1,
        role="assistant", message=message_list, minio_files=request.minio_files)
    save_message(conversation_req, authorization=authorization)


def extract_user_messages(history: List[Dict[str, str]]) -> str:
    """
    Extract user message content from conversation history

    Args:
        history: List of conversation history records

    Returns:
        str: Concatenated user message content
    """
    content = ""
    for message in history:
        if message.get("role") == "user" and message.get("content"):
            content += f"\n### User Question：\n{message['content']}\n"
        if message.get("role") == "assistant" and message.get("content"):
            content += f"\n### Response Content：\n{message['content']}\n"
    return content


def call_llm_for_title(content: str) -> str:
    """
    Call LLM to generate a title

    Args:
        content: Conversation content

    Returns:
        str: Generated title
    """
    with open('backend/prompts/utils/generate_title.yaml', "r", encoding="utf-8") as f:
        prompt_template = yaml.safe_load(f)

    # Create OpenAIServerModel instance
    llm = OpenAIServerModel(model_id=os.getenv('LLM_MODEL_NAME'), api_base=os.getenv('LLM_MODEL_URL'),
        api_key=os.getenv('LLM_API_KEY'), temperature=0.7, top_p=0.95)

    # Build messages
    compiled_template = Template(prompt_template["USER_PROMPT"], undefined=StrictUndefined)
    user_prompt = compiled_template.render({
        "content": content
    })
    messages = [{"role": "system",
                 "content": prompt_template["SYSTEM_PROMPT"]},
                {"role": "user",
                 "content": user_prompt}]

    # Call the model
    response = llm(messages, max_tokens=10)

    return response.content.strip()


def update_conversation_title(conversation_id: int, title: str, user_id: str = None) -> bool:
    """
    Update conversation title

    Args:
        conversation_id: Conversation ID
        title: New title
        user_id: Reserved parameter, user ID
    Returns:
        bool: Whether the update was successful
    """
    success = rename_conversation(conversation_id, title, user_id)
    if not success:
        raise HTTPException(status_code=404, detail=f"Conversation {conversation_id} does not exist or has been deleted")
    return success


def create_new_conversation(title: str, user_id: str) -> Dict[str, Any]:
    """
    Create a new conversation

    Args:
        title: Conversation title
        user_id: User ID

    Returns:
        Dict containing conversation data
    """
    try:
        conversation_data = create_conversation(title, user_id)
        return conversation_data
    except Exception as e:
        logging.error(f"Failed to create conversation: {str(e)}")
        raise HTTPException(status_code=500, detail=str(e))


def get_conversation_list_service(user_id: str) -> List[Dict[str, Any]]:
    """
    Get all conversation list

    Returns:
        List of conversation data
    """
    try:
        conversations = get_conversation_list(user_id)
        return conversations
    except Exception as e:
        logging.error(f"Failed to get conversation list: {str(e)}")
        raise HTTPException(status_code=500, detail=str(e))


def rename_conversation_service(conversation_id: int, name: str, user_id: str) -> bool:
    """
    Rename a conversation

    Args:
        conversation_id: Conversation ID
        name: New conversation title
        user_id: User ID

    Returns:
        bool: Whether the rename was successful
    """
    try:
        success = rename_conversation(conversation_id, name, user_id)
        if not success:
            raise HTTPException(
                status_code=404,
                detail=f"Conversation {conversation_id} does not exist or has been deleted"
            )
        return True
    except Exception as e:
        logging.error(f"Failed to rename conversation: {str(e)}")
        if isinstance(e, HTTPException):
            raise e
        raise HTTPException(status_code=500, detail=str(e))


def delete_conversation_service(conversation_id: int, user_id: str) -> bool:
    """
    Delete specified conversation

    Args:
        conversation_id: Conversation ID to delete
        user_id: User ID

    Returns:
        bool: Whether the deletion was successful
    """
    try:
        success = delete_conversation(conversation_id, user_id)
        if not success:
            raise HTTPException(
                status_code=404,
                detail=f"Conversation {conversation_id} does not exist or has been deleted"
            )
        return True
    except Exception as e:
        logging.error(f"Failed to delete conversation: {str(e)}")
        if isinstance(e, HTTPException):
            raise e
        raise HTTPException(status_code=500, detail=str(e))


def get_conversation_history_service(conversation_id: int, user_id: str) -> List[Dict[str, Any]]:
    """
    Get complete history of specified conversation

    Args:
        conversation_id: Conversation ID
        user_id: User ID

    Returns:
        Dict containing conversation history data
    """
    try:
        # Get original conversation history data
        history_data = get_conversation_history(conversation_id, user_id)

        if not history_data:
            raise HTTPException(
                status_code=404,
                detail=f"Conversation {conversation_id} does not exist or has been deleted"
            )

        # Collect search content, grouped by unit_id
        search_by_unit_id = {}
        search_by_message = {}  # 为消息级别的search字段收集数据
        for record in history_data['search_records']:
            unit_id = record['unit_id']
            message_id = record['message_id']
            
            # Process published_date, ensure it's a datetime object
            published_date = None
            if record['published_date'] is not None:
                if isinstance(record['published_date'], datetime):
                    published_date = record['published_date'].strftime("%Y-%m-%d")
                elif isinstance(record['published_date'], str):
                    published_date = record['published_date']

            # Build search content
            search_item = {"title": record["source_title"], "text": record["source_content"],
                           "source_type": record["source_type"], "url": record["source_location"],
                           "filename": record["source_title"] if record["source_type"] == "file" else None,
                           "published_date": published_date, "score": record["score_overall"],
                           "cite_index": record["cite_index"], "search_type": record["search_type"],
                           "tool_sign": record["tool_sign"], "score_details": {}}

            if record["score_accuracy"] is not None:
                search_item["score_details"]["accuracy"] = record["score_accuracy"]
            if record["score_semantic"] is not None:
                search_item["score_details"]["semantic"] = record["score_semantic"]

            # 按unit_id分组（用于前端根据unit_id匹配）
            if unit_id is not None:
                if unit_id not in search_by_unit_id:
                    search_by_unit_id[unit_id] = []
                search_by_unit_id[unit_id].append(search_item)
            
            # 按message_id分组（用于消息级别的search字段）
            if message_id not in search_by_message:
                search_by_message[message_id] = []
            search_by_message[message_id].append(search_item)

        # Collect image content - grouped by message_id
        image_by_message = {}
        for record in history_data['image_records']:
            message_id = record['message_id']
            if message_id not in image_by_message:
                image_by_message[message_id] = []
            image_by_message[message_id].append(record['image_url'])

        # Sort by message index and build final message list, including images and search content
        messages = []

        for msg in history_data['message_records']:
            message_id = msg['message_id']
            role = msg['role']
            message_content = msg['message_content']
            message_units = msg['units'] or []  # Initialize for all message types

            if role == 'user':
                # User message: directly use message_content as message field value
                message_item = {
                    'role': role,
                    'message': message_content,
                    'message_id': message_id,
                    'opinion_flag': None
                }

                # Add minio_files field (if any)
                if 'minio_files' in msg and msg['minio_files']:
                    message_item['minio_files'] = msg['minio_files']
            else:
                # Assistant message: message is an array, need to process search_content_placeholder
                processed_units = []
                for unit in message_units:
                    unit_id = unit.get('unit_id')
                    unit_type = unit.get('unit_type')
                    unit_content = unit.get('unit_content')
                    
                    if unit_type == 'search_content_placeholder' and unit_id:
                        placeholder_content = {
                            "placeholder": True,
                            "unit_id": unit_id
                        }
                        processed_units.append({
                            'type': 'search_content_placeholder',
                            'content': json.dumps(placeholder_content, ensure_ascii=False)
                        })
                    else:
                        processed_units.append({
                            'type': unit_type,
                            'content': unit_content
                        })
                
                # Add final_answer type message unit
                processed_units.append({
                    'type': 'final_answer',
                    'content': message_content
                })

                message_item = {
                    'role': role,
                    'message': processed_units,
                    'message_id': message_id,
                    'opinion_flag': msg['opinion_flag']
                }

            # Add image content (if any)
            if message_id in image_by_message:
                message_item['picture'] = image_by_message[message_id]

            # Add search content (for frontend right panel display)
            if message_id in search_by_message:
                message_item['search'] = search_by_message[message_id]

            # Add searchByUnitId for precise matching in frontend
            message_unit_search = {}
            for unit_id, search_results in search_by_unit_id.items():
                # 只包含属于当前消息的 unit_id
                for unit in message_units:
                    if unit.get('unit_id') == unit_id:
                        message_unit_search[str(unit_id)] = search_results
                        break
            
            if message_unit_search:
                message_item['searchByUnitId'] = message_unit_search

            messages.append(message_item)

        # Build final result
        formatted_history = {
            'conversation_id': str(history_data['conversation_id']),  # Convert to string
            'create_time': history_data['create_time'],
            'message': messages
        }
        return [formatted_history]

    except Exception as e:
        logging.error(f"Failed to get conversation history: {str(e)}")
        if isinstance(e, HTTPException):
            raise e
        raise HTTPException(status_code=500, detail=str(e))


def get_sources_service(conversation_id: Optional[int], message_id: Optional[int], source_type: str = "all", user_id: str = "") -> Dict[str, Any]:
    """
    Get message source information (images and search results)

    Args:
        conversation_id: Optional conversation ID
        message_id: Optional message ID
        source_type: Source type, default is "all", options are "image", "search", or "all"
        user_id: User ID

    Returns:
        Dict containing source information
    """
    try:
        if not conversation_id and not message_id:
            return {
                "code": 400,
                "message": "Must provide conversation_id or message_id parameter",
                "data": None
            }

        # If conversation ID is provided
        if conversation_id:
            conversation = get_conversation(conversation_id, user_id)
            if not conversation:
                return {
                    "code": 404,
                    "message": f"Conversation {conversation_id} does not exist",
                    "data": None
                }

        result = {"searches": [], "images": []}

        # Get image sources
        if source_type in ["image", "all"]:
            images = []
            if message_id:
                image_records = get_source_images_by_message(message_id, user_id)
            elif conversation_id:
                image_records = get_source_images_by_conversation(conversation_id, user_id)

            for image in image_records:
                images.append(image["image_url"])

            result["images"] = images

        # Get search sources
        if source_type in ["search", "all"]:
            searches = []
            search_records = []
            if message_id:
                search_records = get_source_searches_by_message(message_id, user_id)
            elif conversation_id:
                search_records = get_source_searches_by_conversation(conversation_id, user_id)

            for record in search_records:
                search_item = {
                    "title": record["source_title"],
                    "text": record["source_content"],
                    "source_type": record["source_type"],
                    "url": record["source_location"],
                    "filename": record["source_title"] if record["source_type"] == "file" else None,
                    "published_date": record["published_date"].strftime("%Y-%m-%d") if record[
                        "published_date"] else None,
                    "score": record["score_overall"]
                }

                search_item["score_details"] = {}
                if record["score_accuracy"] is not None:
                    search_item["score_details"]["accuracy"] = record["score_accuracy"]
                if record["score_semantic"] is not None:
                    search_item["score_details"]["semantic"] = record["score_semantic"]

                if conversation_id and not message_id:
                    search_item["message_id"] = record["message_id"]

                searches.append(search_item)

            result["searches"] = searches

        return {
            "code": 0,
            "message": "success",
            "data": result
        }

    except Exception as e:
        logging.error(f"Failed to get message sources: {str(e)}")
        return {
            "code": 500,
            "message": str(e),
            "data": None
        }


def generate_conversation_title_service(conversation_id: int, history: List[Dict[str, str]], user_id: str) -> str:
    """
    Generate conversation title

    Args:
        conversation_id: Conversation ID
        history: Conversation history list
        user_id: User ID

    Returns:
        str: Generated title
    """
    try:
        # Extract user messages
        content = extract_user_messages(history)

        # Call LLM to generate title
        title = call_llm_for_title(content)

        # Update conversation title
        update_conversation_title(conversation_id, title, user_id)

        return title

    except Exception as e:
        logging.error(f"Failed to generate conversation title: {str(e)}")
        if isinstance(e, HTTPException):
            raise e
        raise HTTPException(status_code=500, detail=str(e))


def update_message_opinion_service(message_id: int, opinion: Optional[str]) -> bool:
    """
    Update message like/dislike status

    Args:
        message_id: Message ID
        opinion: Opinion value ('Y' or 'N' or None)

    Returns:
        bool: Whether the update was successful
    """
    try:
        success = update_message_opinion(message_id, opinion)
        if not success:
            raise HTTPException(status_code=404, detail="Message does not exist or has been deleted")
        return True
    except Exception as e:
        logging.error(f"Failed to update message like/dislike: {str(e)}")
        if isinstance(e, HTTPException):
            raise e
        raise HTTPException(status_code=500, detail=str(e))<|MERGE_RESOLUTION|>--- conflicted
+++ resolved
@@ -85,59 +85,18 @@
         # Process other types of units
         filtered_message_units = []
         search_content_units = []
-        
+
         for unit in other_units:
             unit_type = unit['type']
             unit_content = unit['content']
 
             if unit_type == 'search_content':
-<<<<<<< HEAD
-                # Process search content, save as source_search, do not add to filtered_message_units
-                try:
-                    # Parse search content
-                    import json
-                    search_results = json.loads(unit_content)
-
-                    # Ensure search_results is a list
-                    if not isinstance(search_results, list):
-                        search_results = [search_results]
-
-                    # Iterate through each search result and save separately
-                    for result in search_results:
-                        search_data = {'message_id': message_id, 'conversation_id': conversation_id,
-                            'source_type': result.get('source_type', ''), 'source_title': result.get('title', ''),
-                            'source_location': result.get('url', ''), 'source_content': result.get('text', ''),
-                            'score_overall': float(result.get('score')) if result.get('score') and result.get(
-                                'score') != '' else None,
-                            'score_accuracy': float(result.get('score_details', {}).get('accuracy')) if result.get(
-                                'score_details', {}).get('accuracy') and result.get('score_details', {}).get(
-                                'accuracy') != '' else None,
-                            'score_semantic': float(result.get('score_details', {}).get('semantic')) if result.get(
-                                'score_details', {}).get('semantic') and result.get('score_details', {}).get(
-                                'semantic') != '' else None,
-                            'published_date': result.get('published_date') if result.get(
-                                'published_date') and result.get('published_date') != '' else None,
-                            'cite_index': result.get('cite_index', None) if result.get('cite_index') != '' else None,
-                            'search_type': result.get('search_type') if result.get('search_type') and result.get(
-                                'search_type') != '' else None, 'tool_sign': result.get('tool_sign', '')}
-                        create_source_search(search_data, user_id)
-
-                    # 添加搜索内容占位标记
-                    filtered_message_units.append({
-                        'type': 'search_content_placeholder',
-                        'content': '{"placeholder": true}'
-                    })
-                except Exception as e:
-                    logging.error(f"Failed to save search content: {str(e)}")  # Do not add to filtered_message_units if save fails
-
-=======
                 # Create a placeholder for the search content and process it later
                 search_content_units.append(unit_content)
                 filtered_message_units.append({
                     'type': 'search_content_placeholder',
                     'content': '{"placeholder": true}'
                 })
->>>>>>> 9e5654af
             elif unit_type == 'picture_web':
                 # Process image content, save as source_image, do not add to filtered_message_units
                 try:
@@ -148,7 +107,7 @@
                         for image_url in content_json['images_url']:
                             image_data = {'message_id': message_id, 'conversation_id': conversation_id,
                                 'image_url': image_url}
-                            create_source_image(image_data, user_id)
+                            create_source_image(image_data)
                 except Exception as e:
                     logging.error(f"Failed to save image content: {str(e)}")
             else:
@@ -173,11 +132,11 @@
                             placeholder_unit_id = unit_ids[i]
                             break
                         current_index += 1
-                
+
                 if placeholder_unit_id is None:
                     logging.error("Could not find unit_id for search content placeholder")
                     continue
-                
+
                 # Parse search content
                 import json
                 search_results = json.loads(search_content)
@@ -205,10 +164,10 @@
                         'cite_index': result.get('cite_index', None) if result.get('cite_index') != '' else None,
                         'search_type': result.get('search_type') if result.get('search_type') and result.get(
                             'search_type') != '' else None, 'tool_sign': result.get('tool_sign', '')}
-                    create_source_search(search_data)
-                
+                    create_source_search(search_data, user_id)
+
                 search_placeholder_index += 1
-                
+
             except Exception as e:
                 logging.error(f"Failed to save search content: {str(e)}")
                 search_placeholder_index += 1
@@ -431,7 +390,7 @@
         for record in history_data['search_records']:
             unit_id = record['unit_id']
             message_id = record['message_id']
-            
+
             # Process published_date, ensure it's a datetime object
             published_date = None
             if record['published_date'] is not None:
@@ -458,7 +417,7 @@
                 if unit_id not in search_by_unit_id:
                     search_by_unit_id[unit_id] = []
                 search_by_unit_id[unit_id].append(search_item)
-            
+
             # 按message_id分组（用于消息级别的search字段）
             if message_id not in search_by_message:
                 search_by_message[message_id] = []
@@ -500,7 +459,7 @@
                     unit_id = unit.get('unit_id')
                     unit_type = unit.get('unit_type')
                     unit_content = unit.get('unit_content')
-                    
+
                     if unit_type == 'search_content_placeholder' and unit_id:
                         placeholder_content = {
                             "placeholder": True,
@@ -515,7 +474,7 @@
                             'type': unit_type,
                             'content': unit_content
                         })
-                
+
                 # Add final_answer type message unit
                 processed_units.append({
                     'type': 'final_answer',
@@ -545,7 +504,7 @@
                     if unit.get('unit_id') == unit_id:
                         message_unit_search[str(unit_id)] = search_results
                         break
-            
+
             if message_unit_search:
                 message_item['searchByUnitId'] = message_unit_search
 
